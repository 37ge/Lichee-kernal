/*
 * Copyright (C) 2017 Netronome Systems, Inc.
 *
 * This software is dual licensed under the GNU General License Version 2,
 * June 1991 as shown in the file COPYING in the top-level directory of this
 * source tree or the BSD 2-Clause License provided below.  You have the
 * option to license this software under the complete terms of either license.
 *
 * The BSD 2-Clause License:
 *
 *     Redistribution and use in source and binary forms, with or
 *     without modification, are permitted provided that the following
 *     conditions are met:
 *
 *      1. Redistributions of source code must retain the above
 *         copyright notice, this list of conditions and the following
 *         disclaimer.
 *
 *      2. Redistributions in binary form must reproduce the above
 *         copyright notice, this list of conditions and the following
 *         disclaimer in the documentation and/or other materials
 *         provided with the distribution.
 *
 * THE SOFTWARE IS PROVIDED "AS IS", WITHOUT WARRANTY OF ANY KIND,
 * EXPRESS OR IMPLIED, INCLUDING BUT NOT LIMITED TO THE WARRANTIES OF
 * MERCHANTABILITY, FITNESS FOR A PARTICULAR PURPOSE AND
 * NONINFRINGEMENT. IN NO EVENT SHALL THE AUTHORS OR COPYRIGHT HOLDERS
 * BE LIABLE FOR ANY CLAIM, DAMAGES OR OTHER LIABILITY, WHETHER IN AN
 * ACTION OF CONTRACT, TORT OR OTHERWISE, ARISING FROM, OUT OF OR IN
 * CONNECTION WITH THE SOFTWARE OR THE USE OR OTHER DEALINGS IN THE
 * SOFTWARE.
 */

#include <net/pkt_cls.h>

#include "../nfpcore/nfp_cpp.h"
#include "../nfpcore/nfp_nffw.h"
#include "../nfpcore/nfp_nsp.h"
#include "../nfp_app.h"
#include "../nfp_main.h"
#include "../nfp_net.h"
#include "../nfp_port.h"
#include "fw.h"
#include "main.h"

static bool nfp_net_ebpf_capable(struct nfp_net *nn)
{
#ifdef __LITTLE_ENDIAN
	if (nn->cap & NFP_NET_CFG_CTRL_BPF &&
	    nn_readb(nn, NFP_NET_CFG_BPF_ABI) == NFP_NET_BPF_ABI)
		return true;
#endif
	return false;
}

static int
nfp_bpf_xdp_offload(struct nfp_app *app, struct nfp_net *nn,
		    struct bpf_prog *prog, struct netlink_ext_ack *extack)
{
	bool running, xdp_running;
	int ret;

	if (!nfp_net_ebpf_capable(nn))
		return -EINVAL;

	running = nn->dp.ctrl & NFP_NET_CFG_CTRL_BPF;
	xdp_running = running && nn->dp.bpf_offload_xdp;

	if (!prog && !xdp_running)
		return 0;
	if (prog && running && !xdp_running)
		return -EBUSY;

	ret = nfp_net_bpf_offload(nn, prog, running, extack);
	/* Stop offload if replace not possible */
	if (ret && prog)
		nfp_bpf_xdp_offload(app, nn, NULL, extack);

	nn->dp.bpf_offload_xdp = prog && !ret;
	return ret;
}

static const char *nfp_bpf_extra_cap(struct nfp_app *app, struct nfp_net *nn)
{
	return nfp_net_ebpf_capable(nn) ? "BPF" : "";
}

static int
nfp_bpf_vnic_alloc(struct nfp_app *app, struct nfp_net *nn, unsigned int id)
{
<<<<<<< HEAD
	int err;

	nn->app_priv = kzalloc(sizeof(struct nfp_bpf_vnic), GFP_KERNEL);
	if (!nn->app_priv)
		return -ENOMEM;
=======
	struct nfp_pf *pf = app->pf;
	struct nfp_bpf_vnic *bv;
	int err;

	if (!pf->eth_tbl) {
		nfp_err(pf->cpp, "No ETH table\n");
		return -EINVAL;
	}
	if (pf->max_data_vnics != pf->eth_tbl->count) {
		nfp_err(pf->cpp, "ETH entries don't match vNICs (%d vs %d)\n",
			pf->max_data_vnics, pf->eth_tbl->count);
		return -EINVAL;
	}

	bv = kzalloc(sizeof(*bv), GFP_KERNEL);
	if (!bv)
		return -ENOMEM;
	nn->app_priv = bv;
>>>>>>> 03a0dded

	err = nfp_app_nic_vnic_alloc(app, nn, id);
	if (err)
		goto err_free_priv;

<<<<<<< HEAD
=======
	bv->start_off = nn_readw(nn, NFP_NET_CFG_BPF_START);
	bv->tgt_done = nn_readw(nn, NFP_NET_CFG_BPF_DONE);

>>>>>>> 03a0dded
	return 0;
err_free_priv:
	kfree(nn->app_priv);
	return err;
}

static void nfp_bpf_vnic_free(struct nfp_app *app, struct nfp_net *nn)
{
	struct nfp_bpf_vnic *bv = nn->app_priv;

<<<<<<< HEAD
	if (nn->dp.bpf_offload_xdp)
		nfp_bpf_xdp_offload(app, nn, NULL);
=======
>>>>>>> 03a0dded
	WARN_ON(bv->tc_prog);
	kfree(bv);
}

static int nfp_bpf_setup_tc_block_cb(enum tc_setup_type type,
				     void *type_data, void *cb_priv)
{
	struct tc_cls_bpf_offload *cls_bpf = type_data;
	struct nfp_net *nn = cb_priv;
	struct bpf_prog *oldprog;
	struct nfp_bpf_vnic *bv;
	int err;

	if (type != TC_SETUP_CLSBPF) {
		NL_SET_ERR_MSG_MOD(cls_bpf->common.extack,
				   "only offload of BPF classifiers supported");
		return -EOPNOTSUPP;
<<<<<<< HEAD
=======
	}
	if (!tc_cls_can_offload_and_chain0(nn->dp.netdev, &cls_bpf->common))
		return -EOPNOTSUPP;
	if (!nfp_net_ebpf_capable(nn)) {
		NL_SET_ERR_MSG_MOD(cls_bpf->common.extack,
				   "NFP firmware does not support eBPF offload");
		return -EOPNOTSUPP;
	}
	if (cls_bpf->common.protocol != htons(ETH_P_ALL)) {
		NL_SET_ERR_MSG_MOD(cls_bpf->common.extack,
				   "only ETH_P_ALL supported as filter protocol");
		return -EOPNOTSUPP;
	}
>>>>>>> 03a0dded

	/* Only support TC direct action */
	if (!cls_bpf->exts_integrated ||
	    tcf_exts_has_actions(cls_bpf->exts)) {
		NL_SET_ERR_MSG_MOD(cls_bpf->common.extack,
				   "only direct action with no legacy actions supported");
		return -EOPNOTSUPP;
	}

	if (cls_bpf->command != TC_CLSBPF_OFFLOAD)
		return -EOPNOTSUPP;

	bv = nn->app_priv;
	oldprog = cls_bpf->oldprog;

	/* Don't remove if oldprog doesn't match driver's state */
	if (bv->tc_prog != oldprog) {
		oldprog = NULL;
		if (!cls_bpf->prog)
			return 0;
	}

<<<<<<< HEAD
	err = nfp_net_bpf_offload(nn, cls_bpf->prog, oldprog);
=======
	err = nfp_net_bpf_offload(nn, cls_bpf->prog, oldprog,
				  cls_bpf->common.extack);
>>>>>>> 03a0dded
	if (err)
		return err;

	bv->tc_prog = cls_bpf->prog;
<<<<<<< HEAD
=======
	nn->port->tc_offload_cnt = !!bv->tc_prog;
>>>>>>> 03a0dded
	return 0;
}

static int nfp_bpf_setup_tc_block(struct net_device *netdev,
				  struct tc_block_offload *f)
{
	struct nfp_net *nn = netdev_priv(netdev);

	if (f->binder_type != TCF_BLOCK_BINDER_TYPE_CLSACT_INGRESS)
		return -EOPNOTSUPP;

	switch (f->command) {
	case TC_BLOCK_BIND:
		return tcf_block_cb_register(f->block,
					     nfp_bpf_setup_tc_block_cb,
					     nn, nn);
	case TC_BLOCK_UNBIND:
		tcf_block_cb_unregister(f->block,
					nfp_bpf_setup_tc_block_cb,
					nn);
		return 0;
	default:
		return -EOPNOTSUPP;
	}
}

static int nfp_bpf_setup_tc(struct nfp_app *app, struct net_device *netdev,
			    enum tc_setup_type type, void *type_data)
{
	switch (type) {
	case TC_SETUP_BLOCK:
		return nfp_bpf_setup_tc_block(netdev, type_data);
	default:
		return -EOPNOTSUPP;
	}
}

static int
nfp_bpf_change_mtu(struct nfp_app *app, struct net_device *netdev, int new_mtu)
{
	struct nfp_net *nn = netdev_priv(netdev);
	unsigned int max_mtu;

	if (~nn->dp.ctrl & NFP_NET_CFG_CTRL_BPF)
		return 0;

	max_mtu = nn_readb(nn, NFP_NET_CFG_BPF_INL_MTU) * 64 - 32;
	if (new_mtu > max_mtu) {
		nn_info(nn, "BPF offload active, MTU over %u not supported\n",
			max_mtu);
		return -EBUSY;
	}
	return 0;
}

static int
nfp_bpf_parse_cap_adjust_head(struct nfp_app_bpf *bpf, void __iomem *value,
			      u32 length)
{
	struct nfp_bpf_cap_tlv_adjust_head __iomem *cap = value;
	struct nfp_cpp *cpp = bpf->app->pf->cpp;

	if (length < sizeof(*cap)) {
		nfp_err(cpp, "truncated adjust_head TLV: %d\n", length);
		return -EINVAL;
	}

	bpf->adjust_head.flags = readl(&cap->flags);
	bpf->adjust_head.off_min = readl(&cap->off_min);
	bpf->adjust_head.off_max = readl(&cap->off_max);
	bpf->adjust_head.guaranteed_sub = readl(&cap->guaranteed_sub);
	bpf->adjust_head.guaranteed_add = readl(&cap->guaranteed_add);

	if (bpf->adjust_head.off_min > bpf->adjust_head.off_max) {
		nfp_err(cpp, "invalid adjust_head TLV: min > max\n");
		return -EINVAL;
	}
	if (!FIELD_FIT(UR_REG_IMM_MAX, bpf->adjust_head.off_min) ||
	    !FIELD_FIT(UR_REG_IMM_MAX, bpf->adjust_head.off_max)) {
		nfp_warn(cpp, "disabling adjust_head - driver expects min/max to fit in as immediates\n");
		memset(&bpf->adjust_head, 0, sizeof(bpf->adjust_head));
		return 0;
	}

	return 0;
}

static int
nfp_bpf_parse_cap_func(struct nfp_app_bpf *bpf, void __iomem *value, u32 length)
{
	struct nfp_bpf_cap_tlv_func __iomem *cap = value;

	if (length < sizeof(*cap)) {
		nfp_err(bpf->app->cpp, "truncated function TLV: %d\n", length);
		return -EINVAL;
	}

	switch (readl(&cap->func_id)) {
	case BPF_FUNC_map_lookup_elem:
		bpf->helpers.map_lookup = readl(&cap->func_addr);
		break;
	}

	return 0;
}

static int
nfp_bpf_parse_cap_maps(struct nfp_app_bpf *bpf, void __iomem *value, u32 length)
{
	struct nfp_bpf_cap_tlv_maps __iomem *cap = value;

	if (length < sizeof(*cap)) {
		nfp_err(bpf->app->cpp, "truncated maps TLV: %d\n", length);
		return -EINVAL;
	}

	bpf->maps.types = readl(&cap->types);
	bpf->maps.max_maps = readl(&cap->max_maps);
	bpf->maps.max_elems = readl(&cap->max_elems);
	bpf->maps.max_key_sz = readl(&cap->max_key_sz);
	bpf->maps.max_val_sz = readl(&cap->max_val_sz);
	bpf->maps.max_elem_sz = readl(&cap->max_elem_sz);

	return 0;
}

static int nfp_bpf_parse_capabilities(struct nfp_app *app)
{
	struct nfp_cpp *cpp = app->pf->cpp;
	struct nfp_cpp_area *area;
	u8 __iomem *mem, *start;

	mem = nfp_rtsym_map(app->pf->rtbl, "_abi_bpf_capabilities", "bpf.cap",
			    8, &area);
	if (IS_ERR(mem))
		return PTR_ERR(mem) == -ENOENT ? 0 : PTR_ERR(mem);

	start = mem;
	while (mem - start + 8 < nfp_cpp_area_size(area)) {
		u8 __iomem *value;
		u32 type, length;

		type = readl(mem);
		length = readl(mem + 4);
		value = mem + 8;

		mem += 8 + length;
		if (mem - start > nfp_cpp_area_size(area))
			goto err_release_free;

		switch (type) {
		case NFP_BPF_CAP_TYPE_FUNC:
			if (nfp_bpf_parse_cap_func(app->priv, value, length))
				goto err_release_free;
			break;
		case NFP_BPF_CAP_TYPE_ADJUST_HEAD:
			if (nfp_bpf_parse_cap_adjust_head(app->priv, value,
							  length))
				goto err_release_free;
			break;
		case NFP_BPF_CAP_TYPE_MAPS:
			if (nfp_bpf_parse_cap_maps(app->priv, value, length))
				goto err_release_free;
			break;
		default:
			nfp_dbg(cpp, "unknown BPF capability: %d\n", type);
			break;
		}
	}
	if (mem - start != nfp_cpp_area_size(area)) {
		nfp_err(cpp, "BPF capabilities left after parsing, parsed:%zd total length:%zu\n",
			mem - start, nfp_cpp_area_size(area));
		goto err_release_free;
	}

	nfp_cpp_area_release_free(area);

	return 0;

err_release_free:
	nfp_err(cpp, "invalid BPF capabilities at offset:%zd\n", mem - start);
	nfp_cpp_area_release_free(area);
	return -EINVAL;
}

static int nfp_bpf_init(struct nfp_app *app)
{
	struct nfp_app_bpf *bpf;
	int err;

	bpf = kzalloc(sizeof(*bpf), GFP_KERNEL);
	if (!bpf)
		return -ENOMEM;
	bpf->app = app;
	app->priv = bpf;

	skb_queue_head_init(&bpf->cmsg_replies);
	init_waitqueue_head(&bpf->cmsg_wq);
	INIT_LIST_HEAD(&bpf->map_list);

	err = nfp_bpf_parse_capabilities(app);
	if (err)
		goto err_free_bpf;

	return 0;

err_free_bpf:
	kfree(bpf);
	return err;
}

static void nfp_bpf_clean(struct nfp_app *app)
{
	struct nfp_app_bpf *bpf = app->priv;

	WARN_ON(!skb_queue_empty(&bpf->cmsg_replies));
	WARN_ON(!list_empty(&bpf->map_list));
	WARN_ON(bpf->maps_in_use || bpf->map_elems_in_use);
	kfree(bpf);
}

const struct nfp_app_type app_bpf = {
	.id		= NFP_APP_BPF_NIC,
	.name		= "ebpf",

	.ctrl_cap_mask	= 0,

	.init		= nfp_bpf_init,
	.clean		= nfp_bpf_clean,

	.change_mtu	= nfp_bpf_change_mtu,

	.extra_cap	= nfp_bpf_extra_cap,

	.vnic_alloc	= nfp_bpf_vnic_alloc,
	.vnic_free	= nfp_bpf_vnic_free,

	.ctrl_msg_rx	= nfp_bpf_ctrl_msg_rx,

	.setup_tc	= nfp_bpf_setup_tc,
	.bpf		= nfp_ndo_bpf,
	.xdp_offload	= nfp_bpf_xdp_offload,
};<|MERGE_RESOLUTION|>--- conflicted
+++ resolved
@@ -88,13 +88,6 @@
 static int
 nfp_bpf_vnic_alloc(struct nfp_app *app, struct nfp_net *nn, unsigned int id)
 {
-<<<<<<< HEAD
-	int err;
-
-	nn->app_priv = kzalloc(sizeof(struct nfp_bpf_vnic), GFP_KERNEL);
-	if (!nn->app_priv)
-		return -ENOMEM;
-=======
 	struct nfp_pf *pf = app->pf;
 	struct nfp_bpf_vnic *bv;
 	int err;
@@ -113,18 +106,14 @@
 	if (!bv)
 		return -ENOMEM;
 	nn->app_priv = bv;
->>>>>>> 03a0dded
 
 	err = nfp_app_nic_vnic_alloc(app, nn, id);
 	if (err)
 		goto err_free_priv;
 
-<<<<<<< HEAD
-=======
 	bv->start_off = nn_readw(nn, NFP_NET_CFG_BPF_START);
 	bv->tgt_done = nn_readw(nn, NFP_NET_CFG_BPF_DONE);
 
->>>>>>> 03a0dded
 	return 0;
 err_free_priv:
 	kfree(nn->app_priv);
@@ -135,11 +124,6 @@
 {
 	struct nfp_bpf_vnic *bv = nn->app_priv;
 
-<<<<<<< HEAD
-	if (nn->dp.bpf_offload_xdp)
-		nfp_bpf_xdp_offload(app, nn, NULL);
-=======
->>>>>>> 03a0dded
 	WARN_ON(bv->tc_prog);
 	kfree(bv);
 }
@@ -157,8 +141,6 @@
 		NL_SET_ERR_MSG_MOD(cls_bpf->common.extack,
 				   "only offload of BPF classifiers supported");
 		return -EOPNOTSUPP;
-<<<<<<< HEAD
-=======
 	}
 	if (!tc_cls_can_offload_and_chain0(nn->dp.netdev, &cls_bpf->common))
 		return -EOPNOTSUPP;
@@ -172,7 +154,6 @@
 				   "only ETH_P_ALL supported as filter protocol");
 		return -EOPNOTSUPP;
 	}
->>>>>>> 03a0dded
 
 	/* Only support TC direct action */
 	if (!cls_bpf->exts_integrated ||
@@ -195,20 +176,13 @@
 			return 0;
 	}
 
-<<<<<<< HEAD
-	err = nfp_net_bpf_offload(nn, cls_bpf->prog, oldprog);
-=======
 	err = nfp_net_bpf_offload(nn, cls_bpf->prog, oldprog,
 				  cls_bpf->common.extack);
->>>>>>> 03a0dded
 	if (err)
 		return err;
 
 	bv->tc_prog = cls_bpf->prog;
-<<<<<<< HEAD
-=======
 	nn->port->tc_offload_cnt = !!bv->tc_prog;
->>>>>>> 03a0dded
 	return 0;
 }
 
