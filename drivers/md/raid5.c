/*
 * raid5.c : Multiple Devices driver for Linux
 *	   Copyright (C) 1996, 1997 Ingo Molnar, Miguel de Icaza, Gadi Oxman
 *	   Copyright (C) 1999, 2000 Ingo Molnar
 *	   Copyright (C) 2002, 2003 H. Peter Anvin
 *
 * RAID-4/5/6 management functions.
 * Thanks to Penguin Computing for making the RAID-6 development possible
 * by donating a test server!
 *
 * This program is free software; you can redistribute it and/or modify
 * it under the terms of the GNU General Public License as published by
 * the Free Software Foundation; either version 2, or (at your option)
 * any later version.
 *
 * You should have received a copy of the GNU General Public License
 * (for example /usr/src/linux/COPYING); if not, write to the Free
 * Software Foundation, Inc., 675 Mass Ave, Cambridge, MA 02139, USA.
 */

/*
 * BITMAP UNPLUGGING:
 *
 * The sequencing for updating the bitmap reliably is a little
 * subtle (and I got it wrong the first time) so it deserves some
 * explanation.
 *
 * We group bitmap updates into batches.  Each batch has a number.
 * We may write out several batches at once, but that isn't very important.
 * conf->bm_write is the number of the last batch successfully written.
 * conf->bm_flush is the number of the last batch that was closed to
 *    new additions.
 * When we discover that we will need to write to any block in a stripe
 * (in add_stripe_bio) we update the in-memory bitmap and record in sh->bm_seq
 * the number of the batch it will be in. This is bm_flush+1.
 * When we are ready to do a write, if that batch hasn't been written yet,
 *   we plug the array and queue the stripe for later.
 * When an unplug happens, we increment bm_flush, thus closing the current
 *   batch.
 * When we notice that bm_flush > bm_write, we write out all pending updates
 * to the bitmap, and advance bm_write to where bm_flush was.
 * This may occasionally write a bit out twice, but is sure never to
 * miss any bits.
 */

#include <linux/blkdev.h>
#include <linux/kthread.h>
#include <linux/raid/pq.h>
#include <linux/async_tx.h>
#include <linux/seq_file.h>
#include "md.h"
#include "raid5.h"
#include "bitmap.h"

/*
 * Stripe cache
 */

#define NR_STRIPES		256
#define STRIPE_SIZE		PAGE_SIZE
#define STRIPE_SHIFT		(PAGE_SHIFT - 9)
#define STRIPE_SECTORS		(STRIPE_SIZE>>9)
#define	IO_THRESHOLD		1
#define BYPASS_THRESHOLD	1
#define NR_HASH			(PAGE_SIZE / sizeof(struct hlist_head))
#define HASH_MASK		(NR_HASH - 1)

#define stripe_hash(conf, sect)	(&((conf)->stripe_hashtbl[((sect) >> STRIPE_SHIFT) & HASH_MASK]))

/* bio's attached to a stripe+device for I/O are linked together in bi_sector
 * order without overlap.  There may be several bio's per stripe+device, and
 * a bio could span several devices.
 * When walking this list for a particular stripe+device, we must never proceed
 * beyond a bio that extends past this device, as the next bio might no longer
 * be valid.
 * This macro is used to determine the 'next' bio in the list, given the sector
 * of the current stripe+device
 */
#define r5_next_bio(bio, sect) ( ( (bio)->bi_sector + ((bio)->bi_size>>9) < sect + STRIPE_SECTORS) ? (bio)->bi_next : NULL)
/*
 * The following can be used to debug the driver
 */
#define RAID5_PARANOIA	1
#if RAID5_PARANOIA && defined(CONFIG_SMP)
# define CHECK_DEVLOCK() assert_spin_locked(&conf->device_lock)
#else
# define CHECK_DEVLOCK()
#endif

#ifdef DEBUG
#define inline
#define __inline__
#endif

#define printk_rl(args...) ((void) (printk_ratelimit() && printk(args)))

/*
 * We maintain a biased count of active stripes in the bottom 16 bits of
 * bi_phys_segments, and a count of processed stripes in the upper 16 bits
 */
static inline int raid5_bi_phys_segments(struct bio *bio)
{
	return bio->bi_phys_segments & 0xffff;
}

static inline int raid5_bi_hw_segments(struct bio *bio)
{
	return (bio->bi_phys_segments >> 16) & 0xffff;
}

static inline int raid5_dec_bi_phys_segments(struct bio *bio)
{
	--bio->bi_phys_segments;
	return raid5_bi_phys_segments(bio);
}

static inline int raid5_dec_bi_hw_segments(struct bio *bio)
{
	unsigned short val = raid5_bi_hw_segments(bio);

	--val;
	bio->bi_phys_segments = (val << 16) | raid5_bi_phys_segments(bio);
	return val;
}

static inline void raid5_set_bi_hw_segments(struct bio *bio, unsigned int cnt)
{
	bio->bi_phys_segments = raid5_bi_phys_segments(bio) || (cnt << 16);
}

/* Find first data disk in a raid6 stripe */
static inline int raid6_d0(struct stripe_head *sh)
{
	if (sh->ddf_layout)
		/* ddf always start from first device */
		return 0;
	/* md starts just after Q block */
	if (sh->qd_idx == sh->disks - 1)
		return 0;
	else
		return sh->qd_idx + 1;
}
static inline int raid6_next_disk(int disk, int raid_disks)
{
	disk++;
	return (disk < raid_disks) ? disk : 0;
}

/* When walking through the disks in a raid5, starting at raid6_d0,
 * We need to map each disk to a 'slot', where the data disks are slot
 * 0 .. raid_disks-3, the parity disk is raid_disks-2 and the Q disk
 * is raid_disks-1.  This help does that mapping.
 */
static int raid6_idx_to_slot(int idx, struct stripe_head *sh,
			     int *count, int syndrome_disks)
{
	int slot;

	if (idx == sh->pd_idx)
		return syndrome_disks;
	if (idx == sh->qd_idx)
		return syndrome_disks + 1;
	slot = (*count)++;
	return slot;
}

static void return_io(struct bio *return_bi)
{
	struct bio *bi = return_bi;
	while (bi) {

		return_bi = bi->bi_next;
		bi->bi_next = NULL;
		bi->bi_size = 0;
		bio_endio(bi, 0);
		bi = return_bi;
	}
}

static void print_raid5_conf (raid5_conf_t *conf);

static int stripe_operations_active(struct stripe_head *sh)
{
	return sh->check_state || sh->reconstruct_state ||
	       test_bit(STRIPE_BIOFILL_RUN, &sh->state) ||
	       test_bit(STRIPE_COMPUTE_RUN, &sh->state);
}

static void __release_stripe(raid5_conf_t *conf, struct stripe_head *sh)
{
	if (atomic_dec_and_test(&sh->count)) {
		BUG_ON(!list_empty(&sh->lru));
		BUG_ON(atomic_read(&conf->active_stripes)==0);
		if (test_bit(STRIPE_HANDLE, &sh->state)) {
			if (test_bit(STRIPE_DELAYED, &sh->state)) {
				list_add_tail(&sh->lru, &conf->delayed_list);
				blk_plug_device(conf->mddev->queue);
			} else if (test_bit(STRIPE_BIT_DELAY, &sh->state) &&
				   sh->bm_seq - conf->seq_write > 0) {
				list_add_tail(&sh->lru, &conf->bitmap_list);
				blk_plug_device(conf->mddev->queue);
			} else {
				clear_bit(STRIPE_BIT_DELAY, &sh->state);
				list_add_tail(&sh->lru, &conf->handle_list);
			}
			md_wakeup_thread(conf->mddev->thread);
		} else {
			BUG_ON(stripe_operations_active(sh));
			if (test_and_clear_bit(STRIPE_PREREAD_ACTIVE, &sh->state)) {
				atomic_dec(&conf->preread_active_stripes);
				if (atomic_read(&conf->preread_active_stripes) < IO_THRESHOLD)
					md_wakeup_thread(conf->mddev->thread);
			}
			atomic_dec(&conf->active_stripes);
			if (!test_bit(STRIPE_EXPANDING, &sh->state)) {
				list_add_tail(&sh->lru, &conf->inactive_list);
				wake_up(&conf->wait_for_stripe);
				if (conf->retry_read_aligned)
					md_wakeup_thread(conf->mddev->thread);
			}
		}
	}
}

static void release_stripe(struct stripe_head *sh)
{
	raid5_conf_t *conf = sh->raid_conf;
	unsigned long flags;

	spin_lock_irqsave(&conf->device_lock, flags);
	__release_stripe(conf, sh);
	spin_unlock_irqrestore(&conf->device_lock, flags);
}

static inline void remove_hash(struct stripe_head *sh)
{
	pr_debug("remove_hash(), stripe %llu\n",
		(unsigned long long)sh->sector);

	hlist_del_init(&sh->hash);
}

static inline void insert_hash(raid5_conf_t *conf, struct stripe_head *sh)
{
	struct hlist_head *hp = stripe_hash(conf, sh->sector);

	pr_debug("insert_hash(), stripe %llu\n",
		(unsigned long long)sh->sector);

	CHECK_DEVLOCK();
	hlist_add_head(&sh->hash, hp);
}


/* find an idle stripe, make sure it is unhashed, and return it. */
static struct stripe_head *get_free_stripe(raid5_conf_t *conf)
{
	struct stripe_head *sh = NULL;
	struct list_head *first;

	CHECK_DEVLOCK();
	if (list_empty(&conf->inactive_list))
		goto out;
	first = conf->inactive_list.next;
	sh = list_entry(first, struct stripe_head, lru);
	list_del_init(first);
	remove_hash(sh);
	atomic_inc(&conf->active_stripes);
out:
	return sh;
}

static void shrink_buffers(struct stripe_head *sh, int num)
{
	struct page *p;
	int i;

	for (i=0; i<num ; i++) {
		p = sh->dev[i].page;
		if (!p)
			continue;
		sh->dev[i].page = NULL;
		put_page(p);
	}
}

static int grow_buffers(struct stripe_head *sh, int num)
{
	int i;

	for (i=0; i<num; i++) {
		struct page *page;

		if (!(page = alloc_page(GFP_KERNEL))) {
			return 1;
		}
		sh->dev[i].page = page;
	}
	return 0;
}

static void raid5_build_block(struct stripe_head *sh, int i, int previous);
static void stripe_set_idx(sector_t stripe, raid5_conf_t *conf, int previous,
			    struct stripe_head *sh);

static void init_stripe(struct stripe_head *sh, sector_t sector, int previous)
{
	raid5_conf_t *conf = sh->raid_conf;
	int i;

	BUG_ON(atomic_read(&sh->count) != 0);
	BUG_ON(test_bit(STRIPE_HANDLE, &sh->state));
	BUG_ON(stripe_operations_active(sh));

	CHECK_DEVLOCK();
	pr_debug("init_stripe called, stripe %llu\n",
		(unsigned long long)sh->sector);

	remove_hash(sh);

	sh->generation = conf->generation - previous;
	sh->disks = previous ? conf->previous_raid_disks : conf->raid_disks;
	sh->sector = sector;
	stripe_set_idx(sector, conf, previous, sh);
	sh->state = 0;


	for (i = sh->disks; i--; ) {
		struct r5dev *dev = &sh->dev[i];

		if (dev->toread || dev->read || dev->towrite || dev->written ||
		    test_bit(R5_LOCKED, &dev->flags)) {
			printk(KERN_ERR "sector=%llx i=%d %p %p %p %p %d\n",
			       (unsigned long long)sh->sector, i, dev->toread,
			       dev->read, dev->towrite, dev->written,
			       test_bit(R5_LOCKED, &dev->flags));
			BUG();
		}
		dev->flags = 0;
		raid5_build_block(sh, i, previous);
	}
	insert_hash(conf, sh);
}

static struct stripe_head *__find_stripe(raid5_conf_t *conf, sector_t sector,
					 short generation)
{
	struct stripe_head *sh;
	struct hlist_node *hn;

	CHECK_DEVLOCK();
	pr_debug("__find_stripe, sector %llu\n", (unsigned long long)sector);
	hlist_for_each_entry(sh, hn, stripe_hash(conf, sector), hash)
		if (sh->sector == sector && sh->generation == generation)
			return sh;
	pr_debug("__stripe %llu not in cache\n", (unsigned long long)sector);
	return NULL;
}

static void unplug_slaves(mddev_t *mddev);
static void raid5_unplug_device(struct request_queue *q);

static struct stripe_head *
get_active_stripe(raid5_conf_t *conf, sector_t sector,
		  int previous, int noblock)
{
	struct stripe_head *sh;

	pr_debug("get_stripe, sector %llu\n", (unsigned long long)sector);

	spin_lock_irq(&conf->device_lock);

	do {
		wait_event_lock_irq(conf->wait_for_stripe,
				    conf->quiesce == 0,
				    conf->device_lock, /* nothing */);
		sh = __find_stripe(conf, sector, conf->generation - previous);
		if (!sh) {
			if (!conf->inactive_blocked)
				sh = get_free_stripe(conf);
			if (noblock && sh == NULL)
				break;
			if (!sh) {
				conf->inactive_blocked = 1;
				wait_event_lock_irq(conf->wait_for_stripe,
						    !list_empty(&conf->inactive_list) &&
						    (atomic_read(&conf->active_stripes)
						     < (conf->max_nr_stripes *3/4)
						     || !conf->inactive_blocked),
						    conf->device_lock,
						    raid5_unplug_device(conf->mddev->queue)
					);
				conf->inactive_blocked = 0;
			} else
				init_stripe(sh, sector, previous);
		} else {
			if (atomic_read(&sh->count)) {
				BUG_ON(!list_empty(&sh->lru)
				    && !test_bit(STRIPE_EXPANDING, &sh->state));
			} else {
				if (!test_bit(STRIPE_HANDLE, &sh->state))
					atomic_inc(&conf->active_stripes);
				if (list_empty(&sh->lru) &&
				    !test_bit(STRIPE_EXPANDING, &sh->state))
					BUG();
				list_del_init(&sh->lru);
			}
		}
	} while (sh == NULL);

	if (sh)
		atomic_inc(&sh->count);

	spin_unlock_irq(&conf->device_lock);
	return sh;
}

static void
raid5_end_read_request(struct bio *bi, int error);
static void
raid5_end_write_request(struct bio *bi, int error);

static void ops_run_io(struct stripe_head *sh, struct stripe_head_state *s)
{
	raid5_conf_t *conf = sh->raid_conf;
	int i, disks = sh->disks;

	might_sleep();

	for (i = disks; i--; ) {
		int rw;
		struct bio *bi;
		mdk_rdev_t *rdev;
		if (test_and_clear_bit(R5_Wantwrite, &sh->dev[i].flags))
			rw = WRITE;
		else if (test_and_clear_bit(R5_Wantread, &sh->dev[i].flags))
			rw = READ;
		else
			continue;

		bi = &sh->dev[i].req;

		bi->bi_rw = rw;
		if (rw == WRITE)
			bi->bi_end_io = raid5_end_write_request;
		else
			bi->bi_end_io = raid5_end_read_request;

		rcu_read_lock();
		rdev = rcu_dereference(conf->disks[i].rdev);
		if (rdev && test_bit(Faulty, &rdev->flags))
			rdev = NULL;
		if (rdev)
			atomic_inc(&rdev->nr_pending);
		rcu_read_unlock();

		if (rdev) {
			if (s->syncing || s->expanding || s->expanded)
				md_sync_acct(rdev->bdev, STRIPE_SECTORS);

			set_bit(STRIPE_IO_STARTED, &sh->state);

			bi->bi_bdev = rdev->bdev;
			pr_debug("%s: for %llu schedule op %ld on disc %d\n",
				__func__, (unsigned long long)sh->sector,
				bi->bi_rw, i);
			atomic_inc(&sh->count);
			bi->bi_sector = sh->sector + rdev->data_offset;
			bi->bi_flags = 1 << BIO_UPTODATE;
			bi->bi_vcnt = 1;
			bi->bi_max_vecs = 1;
			bi->bi_idx = 0;
			bi->bi_io_vec = &sh->dev[i].vec;
			bi->bi_io_vec[0].bv_len = STRIPE_SIZE;
			bi->bi_io_vec[0].bv_offset = 0;
			bi->bi_size = STRIPE_SIZE;
			bi->bi_next = NULL;
			if (rw == WRITE &&
			    test_bit(R5_ReWrite, &sh->dev[i].flags))
				atomic_add(STRIPE_SECTORS,
					&rdev->corrected_errors);
			generic_make_request(bi);
		} else {
			if (rw == WRITE)
				set_bit(STRIPE_DEGRADED, &sh->state);
			pr_debug("skip op %ld on disc %d for sector %llu\n",
				bi->bi_rw, i, (unsigned long long)sh->sector);
			clear_bit(R5_LOCKED, &sh->dev[i].flags);
			set_bit(STRIPE_HANDLE, &sh->state);
		}
	}
}

static struct dma_async_tx_descriptor *
async_copy_data(int frombio, struct bio *bio, struct page *page,
	sector_t sector, struct dma_async_tx_descriptor *tx)
{
	struct bio_vec *bvl;
	struct page *bio_page;
	int i;
	int page_offset;

	if (bio->bi_sector >= sector)
		page_offset = (signed)(bio->bi_sector - sector) * 512;
	else
		page_offset = (signed)(sector - bio->bi_sector) * -512;
	bio_for_each_segment(bvl, bio, i) {
		int len = bio_iovec_idx(bio, i)->bv_len;
		int clen;
		int b_offset = 0;

		if (page_offset < 0) {
			b_offset = -page_offset;
			page_offset += b_offset;
			len -= b_offset;
		}

		if (len > 0 && page_offset + len > STRIPE_SIZE)
			clen = STRIPE_SIZE - page_offset;
		else
			clen = len;

		if (clen > 0) {
			b_offset += bio_iovec_idx(bio, i)->bv_offset;
			bio_page = bio_iovec_idx(bio, i)->bv_page;
			if (frombio)
				tx = async_memcpy(page, bio_page, page_offset,
					b_offset, clen,
					ASYNC_TX_DEP_ACK,
					tx, NULL, NULL);
			else
				tx = async_memcpy(bio_page, page, b_offset,
					page_offset, clen,
					ASYNC_TX_DEP_ACK,
					tx, NULL, NULL);
		}
		if (clen < len) /* hit end of page */
			break;
		page_offset +=  len;
	}

	return tx;
}

static void ops_complete_biofill(void *stripe_head_ref)
{
	struct stripe_head *sh = stripe_head_ref;
	struct bio *return_bi = NULL;
	raid5_conf_t *conf = sh->raid_conf;
	int i;

	pr_debug("%s: stripe %llu\n", __func__,
		(unsigned long long)sh->sector);

	/* clear completed biofills */
	spin_lock_irq(&conf->device_lock);
	for (i = sh->disks; i--; ) {
		struct r5dev *dev = &sh->dev[i];

		/* acknowledge completion of a biofill operation */
		/* and check if we need to reply to a read request,
		 * new R5_Wantfill requests are held off until
		 * !STRIPE_BIOFILL_RUN
		 */
		if (test_and_clear_bit(R5_Wantfill, &dev->flags)) {
			struct bio *rbi, *rbi2;

			BUG_ON(!dev->read);
			rbi = dev->read;
			dev->read = NULL;
			while (rbi && rbi->bi_sector <
				dev->sector + STRIPE_SECTORS) {
				rbi2 = r5_next_bio(rbi, dev->sector);
				if (!raid5_dec_bi_phys_segments(rbi)) {
					rbi->bi_next = return_bi;
					return_bi = rbi;
				}
				rbi = rbi2;
			}
		}
	}
	spin_unlock_irq(&conf->device_lock);
	clear_bit(STRIPE_BIOFILL_RUN, &sh->state);

	return_io(return_bi);

	set_bit(STRIPE_HANDLE, &sh->state);
	release_stripe(sh);
}

static void ops_run_biofill(struct stripe_head *sh)
{
	struct dma_async_tx_descriptor *tx = NULL;
	raid5_conf_t *conf = sh->raid_conf;
	int i;

	pr_debug("%s: stripe %llu\n", __func__,
		(unsigned long long)sh->sector);

	for (i = sh->disks; i--; ) {
		struct r5dev *dev = &sh->dev[i];
		if (test_bit(R5_Wantfill, &dev->flags)) {
			struct bio *rbi;
			spin_lock_irq(&conf->device_lock);
			dev->read = rbi = dev->toread;
			dev->toread = NULL;
			spin_unlock_irq(&conf->device_lock);
			while (rbi && rbi->bi_sector <
				dev->sector + STRIPE_SECTORS) {
				tx = async_copy_data(0, rbi, dev->page,
					dev->sector, tx);
				rbi = r5_next_bio(rbi, dev->sector);
			}
		}
	}

	atomic_inc(&sh->count);
	async_trigger_callback(ASYNC_TX_DEP_ACK | ASYNC_TX_ACK, tx,
		ops_complete_biofill, sh);
}

static void ops_complete_compute5(void *stripe_head_ref)
{
	struct stripe_head *sh = stripe_head_ref;
	int target = sh->ops.target;
	struct r5dev *tgt = &sh->dev[target];

	pr_debug("%s: stripe %llu\n", __func__,
		(unsigned long long)sh->sector);

	set_bit(R5_UPTODATE, &tgt->flags);
	BUG_ON(!test_bit(R5_Wantcompute, &tgt->flags));
	clear_bit(R5_Wantcompute, &tgt->flags);
	clear_bit(STRIPE_COMPUTE_RUN, &sh->state);
	if (sh->check_state == check_state_compute_run)
		sh->check_state = check_state_compute_result;
	set_bit(STRIPE_HANDLE, &sh->state);
	release_stripe(sh);
}

static struct dma_async_tx_descriptor *ops_run_compute5(struct stripe_head *sh)
{
	/* kernel stack size limits the total number of disks */
	int disks = sh->disks;
	struct page *xor_srcs[disks];
	int target = sh->ops.target;
	struct r5dev *tgt = &sh->dev[target];
	struct page *xor_dest = tgt->page;
	int count = 0;
	struct dma_async_tx_descriptor *tx;
	int i;

	pr_debug("%s: stripe %llu block: %d\n",
		__func__, (unsigned long long)sh->sector, target);
	BUG_ON(!test_bit(R5_Wantcompute, &tgt->flags));

	for (i = disks; i--; )
		if (i != target)
			xor_srcs[count++] = sh->dev[i].page;

	atomic_inc(&sh->count);

	if (unlikely(count == 1))
		tx = async_memcpy(xor_dest, xor_srcs[0], 0, 0, STRIPE_SIZE,
			0, NULL, ops_complete_compute5, sh);
	else
		tx = async_xor(xor_dest, xor_srcs, 0, count, STRIPE_SIZE,
			ASYNC_TX_XOR_ZERO_DST, NULL,
			ops_complete_compute5, sh);

	return tx;
}

static void ops_complete_prexor(void *stripe_head_ref)
{
	struct stripe_head *sh = stripe_head_ref;

	pr_debug("%s: stripe %llu\n", __func__,
		(unsigned long long)sh->sector);
}

static struct dma_async_tx_descriptor *
ops_run_prexor(struct stripe_head *sh, struct dma_async_tx_descriptor *tx)
{
	/* kernel stack size limits the total number of disks */
	int disks = sh->disks;
	struct page *xor_srcs[disks];
	int count = 0, pd_idx = sh->pd_idx, i;

	/* existing parity data subtracted */
	struct page *xor_dest = xor_srcs[count++] = sh->dev[pd_idx].page;

	pr_debug("%s: stripe %llu\n", __func__,
		(unsigned long long)sh->sector);

	for (i = disks; i--; ) {
		struct r5dev *dev = &sh->dev[i];
		/* Only process blocks that are known to be uptodate */
		if (test_bit(R5_Wantdrain, &dev->flags))
			xor_srcs[count++] = dev->page;
	}

	tx = async_xor(xor_dest, xor_srcs, 0, count, STRIPE_SIZE,
		ASYNC_TX_DEP_ACK | ASYNC_TX_XOR_DROP_DST, tx,
		ops_complete_prexor, sh);

	return tx;
}

static struct dma_async_tx_descriptor *
ops_run_biodrain(struct stripe_head *sh, struct dma_async_tx_descriptor *tx)
{
	int disks = sh->disks;
	int i;

	pr_debug("%s: stripe %llu\n", __func__,
		(unsigned long long)sh->sector);

	for (i = disks; i--; ) {
		struct r5dev *dev = &sh->dev[i];
		struct bio *chosen;

		if (test_and_clear_bit(R5_Wantdrain, &dev->flags)) {
			struct bio *wbi;

			spin_lock(&sh->lock);
			chosen = dev->towrite;
			dev->towrite = NULL;
			BUG_ON(dev->written);
			wbi = dev->written = chosen;
			spin_unlock(&sh->lock);

			while (wbi && wbi->bi_sector <
				dev->sector + STRIPE_SECTORS) {
				tx = async_copy_data(1, wbi, dev->page,
					dev->sector, tx);
				wbi = r5_next_bio(wbi, dev->sector);
			}
		}
	}

	return tx;
}

static void ops_complete_postxor(void *stripe_head_ref)
{
	struct stripe_head *sh = stripe_head_ref;
	int disks = sh->disks, i, pd_idx = sh->pd_idx;

	pr_debug("%s: stripe %llu\n", __func__,
		(unsigned long long)sh->sector);

	for (i = disks; i--; ) {
		struct r5dev *dev = &sh->dev[i];
		if (dev->written || i == pd_idx)
			set_bit(R5_UPTODATE, &dev->flags);
	}

	if (sh->reconstruct_state == reconstruct_state_drain_run)
		sh->reconstruct_state = reconstruct_state_drain_result;
	else if (sh->reconstruct_state == reconstruct_state_prexor_drain_run)
		sh->reconstruct_state = reconstruct_state_prexor_drain_result;
	else {
		BUG_ON(sh->reconstruct_state != reconstruct_state_run);
		sh->reconstruct_state = reconstruct_state_result;
	}

	set_bit(STRIPE_HANDLE, &sh->state);
	release_stripe(sh);
}

static void
ops_run_postxor(struct stripe_head *sh, struct dma_async_tx_descriptor *tx)
{
	/* kernel stack size limits the total number of disks */
	int disks = sh->disks;
	struct page *xor_srcs[disks];

	int count = 0, pd_idx = sh->pd_idx, i;
	struct page *xor_dest;
	int prexor = 0;
	unsigned long flags;

	pr_debug("%s: stripe %llu\n", __func__,
		(unsigned long long)sh->sector);

	/* check if prexor is active which means only process blocks
	 * that are part of a read-modify-write (written)
	 */
	if (sh->reconstruct_state == reconstruct_state_prexor_drain_run) {
		prexor = 1;
		xor_dest = xor_srcs[count++] = sh->dev[pd_idx].page;
		for (i = disks; i--; ) {
			struct r5dev *dev = &sh->dev[i];
			if (dev->written)
				xor_srcs[count++] = dev->page;
		}
	} else {
		xor_dest = sh->dev[pd_idx].page;
		for (i = disks; i--; ) {
			struct r5dev *dev = &sh->dev[i];
			if (i != pd_idx)
				xor_srcs[count++] = dev->page;
		}
	}

	/* 1/ if we prexor'd then the dest is reused as a source
	 * 2/ if we did not prexor then we are redoing the parity
	 * set ASYNC_TX_XOR_DROP_DST and ASYNC_TX_XOR_ZERO_DST
	 * for the synchronous xor case
	 */
	flags = ASYNC_TX_DEP_ACK | ASYNC_TX_ACK |
		(prexor ? ASYNC_TX_XOR_DROP_DST : ASYNC_TX_XOR_ZERO_DST);

	atomic_inc(&sh->count);

	if (unlikely(count == 1)) {
		flags &= ~(ASYNC_TX_XOR_DROP_DST | ASYNC_TX_XOR_ZERO_DST);
		tx = async_memcpy(xor_dest, xor_srcs[0], 0, 0, STRIPE_SIZE,
			flags, tx, ops_complete_postxor, sh);
	} else
		tx = async_xor(xor_dest, xor_srcs, 0, count, STRIPE_SIZE,
			flags, tx, ops_complete_postxor, sh);
}

static void ops_complete_check(void *stripe_head_ref)
{
	struct stripe_head *sh = stripe_head_ref;

	pr_debug("%s: stripe %llu\n", __func__,
		(unsigned long long)sh->sector);

	sh->check_state = check_state_check_result;
	set_bit(STRIPE_HANDLE, &sh->state);
	release_stripe(sh);
}

static void ops_run_check(struct stripe_head *sh)
{
	/* kernel stack size limits the total number of disks */
	int disks = sh->disks;
	struct page *xor_srcs[disks];
	struct dma_async_tx_descriptor *tx;

	int count = 0, pd_idx = sh->pd_idx, i;
	struct page *xor_dest = xor_srcs[count++] = sh->dev[pd_idx].page;

	pr_debug("%s: stripe %llu\n", __func__,
		(unsigned long long)sh->sector);

	for (i = disks; i--; ) {
		struct r5dev *dev = &sh->dev[i];
		if (i != pd_idx)
			xor_srcs[count++] = dev->page;
	}

	tx = async_xor_zero_sum(xor_dest, xor_srcs, 0, count, STRIPE_SIZE,
		&sh->ops.zero_sum_result, 0, NULL, NULL, NULL);

	atomic_inc(&sh->count);
	tx = async_trigger_callback(ASYNC_TX_DEP_ACK | ASYNC_TX_ACK, tx,
		ops_complete_check, sh);
}

static void raid5_run_ops(struct stripe_head *sh, unsigned long ops_request)
{
	int overlap_clear = 0, i, disks = sh->disks;
	struct dma_async_tx_descriptor *tx = NULL;

	if (test_bit(STRIPE_OP_BIOFILL, &ops_request)) {
		ops_run_biofill(sh);
		overlap_clear++;
	}

	if (test_bit(STRIPE_OP_COMPUTE_BLK, &ops_request)) {
		tx = ops_run_compute5(sh);
		/* terminate the chain if postxor is not set to be run */
		if (tx && !test_bit(STRIPE_OP_POSTXOR, &ops_request))
			async_tx_ack(tx);
	}

	if (test_bit(STRIPE_OP_PREXOR, &ops_request))
		tx = ops_run_prexor(sh, tx);

	if (test_bit(STRIPE_OP_BIODRAIN, &ops_request)) {
		tx = ops_run_biodrain(sh, tx);
		overlap_clear++;
	}

	if (test_bit(STRIPE_OP_POSTXOR, &ops_request))
		ops_run_postxor(sh, tx);

	if (test_bit(STRIPE_OP_CHECK, &ops_request))
		ops_run_check(sh);

	if (overlap_clear)
		for (i = disks; i--; ) {
			struct r5dev *dev = &sh->dev[i];
			if (test_and_clear_bit(R5_Overlap, &dev->flags))
				wake_up(&sh->raid_conf->wait_for_overlap);
		}
}

static int grow_one_stripe(raid5_conf_t *conf)
{
	struct stripe_head *sh;
	sh = kmem_cache_alloc(conf->slab_cache, GFP_KERNEL);
	if (!sh)
		return 0;
	memset(sh, 0, sizeof(*sh) + (conf->raid_disks-1)*sizeof(struct r5dev));
	sh->raid_conf = conf;
	spin_lock_init(&sh->lock);

	if (grow_buffers(sh, conf->raid_disks)) {
		shrink_buffers(sh, conf->raid_disks);
		kmem_cache_free(conf->slab_cache, sh);
		return 0;
	}
	sh->disks = conf->raid_disks;
	/* we just created an active stripe so... */
	atomic_set(&sh->count, 1);
	atomic_inc(&conf->active_stripes);
	INIT_LIST_HEAD(&sh->lru);
	release_stripe(sh);
	return 1;
}

static int grow_stripes(raid5_conf_t *conf, int num)
{
	struct kmem_cache *sc;
	int devs = conf->raid_disks;

	sprintf(conf->cache_name[0],
		"raid%d-%s", conf->level, mdname(conf->mddev));
	sprintf(conf->cache_name[1],
		"raid%d-%s-alt", conf->level, mdname(conf->mddev));
	conf->active_name = 0;
	sc = kmem_cache_create(conf->cache_name[conf->active_name],
			       sizeof(struct stripe_head)+(devs-1)*sizeof(struct r5dev),
			       0, 0, NULL);
	if (!sc)
		return 1;
	conf->slab_cache = sc;
	conf->pool_size = devs;
	while (num--)
		if (!grow_one_stripe(conf))
			return 1;
	return 0;
}

static int resize_stripes(raid5_conf_t *conf, int newsize)
{
	/* Make all the stripes able to hold 'newsize' devices.
	 * New slots in each stripe get 'page' set to a new page.
	 *
	 * This happens in stages:
	 * 1/ create a new kmem_cache and allocate the required number of
	 *    stripe_heads.
	 * 2/ gather all the old stripe_heads and tranfer the pages across
	 *    to the new stripe_heads.  This will have the side effect of
	 *    freezing the array as once all stripe_heads have been collected,
	 *    no IO will be possible.  Old stripe heads are freed once their
	 *    pages have been transferred over, and the old kmem_cache is
	 *    freed when all stripes are done.
	 * 3/ reallocate conf->disks to be suitable bigger.  If this fails,
	 *    we simple return a failre status - no need to clean anything up.
	 * 4/ allocate new pages for the new slots in the new stripe_heads.
	 *    If this fails, we don't bother trying the shrink the
	 *    stripe_heads down again, we just leave them as they are.
	 *    As each stripe_head is processed the new one is released into
	 *    active service.
	 *
	 * Once step2 is started, we cannot afford to wait for a write,
	 * so we use GFP_NOIO allocations.
	 */
	struct stripe_head *osh, *nsh;
	LIST_HEAD(newstripes);
	struct disk_info *ndisks;
	int err;
	struct kmem_cache *sc;
	int i;

	if (newsize <= conf->pool_size)
		return 0; /* never bother to shrink */

	err = md_allow_write(conf->mddev);
	if (err)
		return err;

	/* Step 1 */
	sc = kmem_cache_create(conf->cache_name[1-conf->active_name],
			       sizeof(struct stripe_head)+(newsize-1)*sizeof(struct r5dev),
			       0, 0, NULL);
	if (!sc)
		return -ENOMEM;

	for (i = conf->max_nr_stripes; i; i--) {
		nsh = kmem_cache_alloc(sc, GFP_KERNEL);
		if (!nsh)
			break;

		memset(nsh, 0, sizeof(*nsh) + (newsize-1)*sizeof(struct r5dev));

		nsh->raid_conf = conf;
		spin_lock_init(&nsh->lock);

		list_add(&nsh->lru, &newstripes);
	}
	if (i) {
		/* didn't get enough, give up */
		while (!list_empty(&newstripes)) {
			nsh = list_entry(newstripes.next, struct stripe_head, lru);
			list_del(&nsh->lru);
			kmem_cache_free(sc, nsh);
		}
		kmem_cache_destroy(sc);
		return -ENOMEM;
	}
	/* Step 2 - Must use GFP_NOIO now.
	 * OK, we have enough stripes, start collecting inactive
	 * stripes and copying them over
	 */
	list_for_each_entry(nsh, &newstripes, lru) {
		spin_lock_irq(&conf->device_lock);
		wait_event_lock_irq(conf->wait_for_stripe,
				    !list_empty(&conf->inactive_list),
				    conf->device_lock,
				    unplug_slaves(conf->mddev)
			);
		osh = get_free_stripe(conf);
		spin_unlock_irq(&conf->device_lock);
		atomic_set(&nsh->count, 1);
		for(i=0; i<conf->pool_size; i++)
			nsh->dev[i].page = osh->dev[i].page;
		for( ; i<newsize; i++)
			nsh->dev[i].page = NULL;
		kmem_cache_free(conf->slab_cache, osh);
	}
	kmem_cache_destroy(conf->slab_cache);

	/* Step 3.
	 * At this point, we are holding all the stripes so the array
	 * is completely stalled, so now is a good time to resize
	 * conf->disks.
	 */
	ndisks = kzalloc(newsize * sizeof(struct disk_info), GFP_NOIO);
	if (ndisks) {
		for (i=0; i<conf->raid_disks; i++)
			ndisks[i] = conf->disks[i];
		kfree(conf->disks);
		conf->disks = ndisks;
	} else
		err = -ENOMEM;

	/* Step 4, return new stripes to service */
	while(!list_empty(&newstripes)) {
		nsh = list_entry(newstripes.next, struct stripe_head, lru);
		list_del_init(&nsh->lru);
		for (i=conf->raid_disks; i < newsize; i++)
			if (nsh->dev[i].page == NULL) {
				struct page *p = alloc_page(GFP_NOIO);
				nsh->dev[i].page = p;
				if (!p)
					err = -ENOMEM;
			}
		release_stripe(nsh);
	}
	/* critical section pass, GFP_NOIO no longer needed */

	conf->slab_cache = sc;
	conf->active_name = 1-conf->active_name;
	conf->pool_size = newsize;
	return err;
}

static int drop_one_stripe(raid5_conf_t *conf)
{
	struct stripe_head *sh;

	spin_lock_irq(&conf->device_lock);
	sh = get_free_stripe(conf);
	spin_unlock_irq(&conf->device_lock);
	if (!sh)
		return 0;
	BUG_ON(atomic_read(&sh->count));
	shrink_buffers(sh, conf->pool_size);
	kmem_cache_free(conf->slab_cache, sh);
	atomic_dec(&conf->active_stripes);
	return 1;
}

static void shrink_stripes(raid5_conf_t *conf)
{
	while (drop_one_stripe(conf))
		;

	if (conf->slab_cache)
		kmem_cache_destroy(conf->slab_cache);
	conf->slab_cache = NULL;
}

static void raid5_end_read_request(struct bio * bi, int error)
{
	struct stripe_head *sh = bi->bi_private;
	raid5_conf_t *conf = sh->raid_conf;
	int disks = sh->disks, i;
	int uptodate = test_bit(BIO_UPTODATE, &bi->bi_flags);
	char b[BDEVNAME_SIZE];
	mdk_rdev_t *rdev;


	for (i=0 ; i<disks; i++)
		if (bi == &sh->dev[i].req)
			break;

	pr_debug("end_read_request %llu/%d, count: %d, uptodate %d.\n",
		(unsigned long long)sh->sector, i, atomic_read(&sh->count),
		uptodate);
	if (i == disks) {
		BUG();
		return;
	}

	if (uptodate) {
		set_bit(R5_UPTODATE, &sh->dev[i].flags);
		if (test_bit(R5_ReadError, &sh->dev[i].flags)) {
			rdev = conf->disks[i].rdev;
			printk_rl(KERN_INFO "raid5:%s: read error corrected"
				  " (%lu sectors at %llu on %s)\n",
				  mdname(conf->mddev), STRIPE_SECTORS,
				  (unsigned long long)(sh->sector
						       + rdev->data_offset),
				  bdevname(rdev->bdev, b));
			clear_bit(R5_ReadError, &sh->dev[i].flags);
			clear_bit(R5_ReWrite, &sh->dev[i].flags);
		}
		if (atomic_read(&conf->disks[i].rdev->read_errors))
			atomic_set(&conf->disks[i].rdev->read_errors, 0);
	} else {
		const char *bdn = bdevname(conf->disks[i].rdev->bdev, b);
		int retry = 0;
		rdev = conf->disks[i].rdev;

		clear_bit(R5_UPTODATE, &sh->dev[i].flags);
		atomic_inc(&rdev->read_errors);
		if (conf->mddev->degraded)
			printk_rl(KERN_WARNING
				  "raid5:%s: read error not correctable "
				  "(sector %llu on %s).\n",
				  mdname(conf->mddev),
				  (unsigned long long)(sh->sector
						       + rdev->data_offset),
				  bdn);
		else if (test_bit(R5_ReWrite, &sh->dev[i].flags))
			/* Oh, no!!! */
			printk_rl(KERN_WARNING
				  "raid5:%s: read error NOT corrected!! "
				  "(sector %llu on %s).\n",
				  mdname(conf->mddev),
				  (unsigned long long)(sh->sector
						       + rdev->data_offset),
				  bdn);
		else if (atomic_read(&rdev->read_errors)
			 > conf->max_nr_stripes)
			printk(KERN_WARNING
			       "raid5:%s: Too many read errors, failing device %s.\n",
			       mdname(conf->mddev), bdn);
		else
			retry = 1;
		if (retry)
			set_bit(R5_ReadError, &sh->dev[i].flags);
		else {
			clear_bit(R5_ReadError, &sh->dev[i].flags);
			clear_bit(R5_ReWrite, &sh->dev[i].flags);
			md_error(conf->mddev, rdev);
		}
	}
	rdev_dec_pending(conf->disks[i].rdev, conf->mddev);
	clear_bit(R5_LOCKED, &sh->dev[i].flags);
	set_bit(STRIPE_HANDLE, &sh->state);
	release_stripe(sh);
}

static void raid5_end_write_request(struct bio *bi, int error)
{
	struct stripe_head *sh = bi->bi_private;
	raid5_conf_t *conf = sh->raid_conf;
	int disks = sh->disks, i;
	int uptodate = test_bit(BIO_UPTODATE, &bi->bi_flags);

	for (i=0 ; i<disks; i++)
		if (bi == &sh->dev[i].req)
			break;

	pr_debug("end_write_request %llu/%d, count %d, uptodate: %d.\n",
		(unsigned long long)sh->sector, i, atomic_read(&sh->count),
		uptodate);
	if (i == disks) {
		BUG();
		return;
	}

	if (!uptodate)
		md_error(conf->mddev, conf->disks[i].rdev);

	rdev_dec_pending(conf->disks[i].rdev, conf->mddev);
	
	clear_bit(R5_LOCKED, &sh->dev[i].flags);
	set_bit(STRIPE_HANDLE, &sh->state);
	release_stripe(sh);
}


static sector_t compute_blocknr(struct stripe_head *sh, int i, int previous);
	
static void raid5_build_block(struct stripe_head *sh, int i, int previous)
{
	struct r5dev *dev = &sh->dev[i];

	bio_init(&dev->req);
	dev->req.bi_io_vec = &dev->vec;
	dev->req.bi_vcnt++;
	dev->req.bi_max_vecs++;
	dev->vec.bv_page = dev->page;
	dev->vec.bv_len = STRIPE_SIZE;
	dev->vec.bv_offset = 0;

	dev->req.bi_sector = sh->sector;
	dev->req.bi_private = sh;

	dev->flags = 0;
	dev->sector = compute_blocknr(sh, i, previous);
}

static void error(mddev_t *mddev, mdk_rdev_t *rdev)
{
	char b[BDEVNAME_SIZE];
	raid5_conf_t *conf = (raid5_conf_t *) mddev->private;
	pr_debug("raid5: error called\n");

	if (!test_bit(Faulty, &rdev->flags)) {
		set_bit(MD_CHANGE_DEVS, &mddev->flags);
		if (test_and_clear_bit(In_sync, &rdev->flags)) {
			unsigned long flags;
			spin_lock_irqsave(&conf->device_lock, flags);
			mddev->degraded++;
			spin_unlock_irqrestore(&conf->device_lock, flags);
			/*
			 * if recovery was running, make sure it aborts.
			 */
			set_bit(MD_RECOVERY_INTR, &mddev->recovery);
		}
		set_bit(Faulty, &rdev->flags);
		printk(KERN_ALERT
		       "raid5: Disk failure on %s, disabling device.\n"
		       "raid5: Operation continuing on %d devices.\n",
		       bdevname(rdev->bdev,b), conf->raid_disks - mddev->degraded);
	}
}

/*
 * Input: a 'big' sector number,
 * Output: index of the data and parity disk, and the sector # in them.
 */
static sector_t raid5_compute_sector(raid5_conf_t *conf, sector_t r_sector,
				     int previous, int *dd_idx,
				     struct stripe_head *sh)
{
	long stripe;
	unsigned long chunk_number;
	unsigned int chunk_offset;
	int pd_idx, qd_idx;
	int ddf_layout = 0;
	sector_t new_sector;
	int algorithm = previous ? conf->prev_algo
				 : conf->algorithm;
	int sectors_per_chunk = previous ? (conf->prev_chunk >> 9)
					 : (conf->chunk_size >> 9);
	int raid_disks = previous ? conf->previous_raid_disks
				  : conf->raid_disks;
	int data_disks = raid_disks - conf->max_degraded;

	/* First compute the information on this sector */

	/*
	 * Compute the chunk number and the sector offset inside the chunk
	 */
	chunk_offset = sector_div(r_sector, sectors_per_chunk);
	chunk_number = r_sector;
	BUG_ON(r_sector != chunk_number);

	/*
	 * Compute the stripe number
	 */
	stripe = chunk_number / data_disks;

	/*
	 * Compute the data disk and parity disk indexes inside the stripe
	 */
	*dd_idx = chunk_number % data_disks;

	/*
	 * Select the parity disk based on the user selected algorithm.
	 */
	pd_idx = qd_idx = ~0;
	switch(conf->level) {
	case 4:
		pd_idx = data_disks;
		break;
	case 5:
		switch (algorithm) {
		case ALGORITHM_LEFT_ASYMMETRIC:
			pd_idx = data_disks - stripe % raid_disks;
			if (*dd_idx >= pd_idx)
				(*dd_idx)++;
			break;
		case ALGORITHM_RIGHT_ASYMMETRIC:
			pd_idx = stripe % raid_disks;
			if (*dd_idx >= pd_idx)
				(*dd_idx)++;
			break;
		case ALGORITHM_LEFT_SYMMETRIC:
			pd_idx = data_disks - stripe % raid_disks;
			*dd_idx = (pd_idx + 1 + *dd_idx) % raid_disks;
			break;
		case ALGORITHM_RIGHT_SYMMETRIC:
			pd_idx = stripe % raid_disks;
			*dd_idx = (pd_idx + 1 + *dd_idx) % raid_disks;
			break;
		case ALGORITHM_PARITY_0:
			pd_idx = 0;
			(*dd_idx)++;
			break;
		case ALGORITHM_PARITY_N:
			pd_idx = data_disks;
			break;
		default:
			printk(KERN_ERR "raid5: unsupported algorithm %d\n",
				algorithm);
			BUG();
		}
		break;
	case 6:

		switch (algorithm) {
		case ALGORITHM_LEFT_ASYMMETRIC:
			pd_idx = raid_disks - 1 - (stripe % raid_disks);
			qd_idx = pd_idx + 1;
			if (pd_idx == raid_disks-1) {
				(*dd_idx)++;	/* Q D D D P */
				qd_idx = 0;
			} else if (*dd_idx >= pd_idx)
				(*dd_idx) += 2; /* D D P Q D */
			break;
		case ALGORITHM_RIGHT_ASYMMETRIC:
			pd_idx = stripe % raid_disks;
			qd_idx = pd_idx + 1;
			if (pd_idx == raid_disks-1) {
				(*dd_idx)++;	/* Q D D D P */
				qd_idx = 0;
			} else if (*dd_idx >= pd_idx)
				(*dd_idx) += 2; /* D D P Q D */
			break;
		case ALGORITHM_LEFT_SYMMETRIC:
			pd_idx = raid_disks - 1 - (stripe % raid_disks);
			qd_idx = (pd_idx + 1) % raid_disks;
			*dd_idx = (pd_idx + 2 + *dd_idx) % raid_disks;
			break;
		case ALGORITHM_RIGHT_SYMMETRIC:
			pd_idx = stripe % raid_disks;
			qd_idx = (pd_idx + 1) % raid_disks;
			*dd_idx = (pd_idx + 2 + *dd_idx) % raid_disks;
			break;

		case ALGORITHM_PARITY_0:
			pd_idx = 0;
			qd_idx = 1;
			(*dd_idx) += 2;
			break;
		case ALGORITHM_PARITY_N:
			pd_idx = data_disks;
			qd_idx = data_disks + 1;
			break;

		case ALGORITHM_ROTATING_ZERO_RESTART:
			/* Exactly the same as RIGHT_ASYMMETRIC, but or
			 * of blocks for computing Q is different.
			 */
			pd_idx = stripe % raid_disks;
			qd_idx = pd_idx + 1;
			if (pd_idx == raid_disks-1) {
				(*dd_idx)++;	/* Q D D D P */
				qd_idx = 0;
			} else if (*dd_idx >= pd_idx)
				(*dd_idx) += 2; /* D D P Q D */
			ddf_layout = 1;
			break;

		case ALGORITHM_ROTATING_N_RESTART:
			/* Same a left_asymmetric, by first stripe is
			 * D D D P Q  rather than
			 * Q D D D P
			 */
			pd_idx = raid_disks - 1 - ((stripe + 1) % raid_disks);
			qd_idx = pd_idx + 1;
			if (pd_idx == raid_disks-1) {
				(*dd_idx)++;	/* Q D D D P */
				qd_idx = 0;
			} else if (*dd_idx >= pd_idx)
				(*dd_idx) += 2; /* D D P Q D */
			ddf_layout = 1;
			break;

		case ALGORITHM_ROTATING_N_CONTINUE:
			/* Same as left_symmetric but Q is before P */
			pd_idx = raid_disks - 1 - (stripe % raid_disks);
			qd_idx = (pd_idx + raid_disks - 1) % raid_disks;
			*dd_idx = (pd_idx + 1 + *dd_idx) % raid_disks;
			ddf_layout = 1;
			break;

		case ALGORITHM_LEFT_ASYMMETRIC_6:
			/* RAID5 left_asymmetric, with Q on last device */
			pd_idx = data_disks - stripe % (raid_disks-1);
			if (*dd_idx >= pd_idx)
				(*dd_idx)++;
			qd_idx = raid_disks - 1;
			break;

		case ALGORITHM_RIGHT_ASYMMETRIC_6:
			pd_idx = stripe % (raid_disks-1);
			if (*dd_idx >= pd_idx)
				(*dd_idx)++;
			qd_idx = raid_disks - 1;
			break;

		case ALGORITHM_LEFT_SYMMETRIC_6:
			pd_idx = data_disks - stripe % (raid_disks-1);
			*dd_idx = (pd_idx + 1 + *dd_idx) % (raid_disks-1);
			qd_idx = raid_disks - 1;
			break;

		case ALGORITHM_RIGHT_SYMMETRIC_6:
			pd_idx = stripe % (raid_disks-1);
			*dd_idx = (pd_idx + 1 + *dd_idx) % (raid_disks-1);
			qd_idx = raid_disks - 1;
			break;

		case ALGORITHM_PARITY_0_6:
			pd_idx = 0;
			(*dd_idx)++;
			qd_idx = raid_disks - 1;
			break;


		default:
			printk(KERN_CRIT "raid6: unsupported algorithm %d\n",
			       algorithm);
			BUG();
		}
		break;
	}

	if (sh) {
		sh->pd_idx = pd_idx;
		sh->qd_idx = qd_idx;
		sh->ddf_layout = ddf_layout;
	}
	/*
	 * Finally, compute the new sector number
	 */
	new_sector = (sector_t)stripe * sectors_per_chunk + chunk_offset;
	return new_sector;
}


static sector_t compute_blocknr(struct stripe_head *sh, int i, int previous)
{
	raid5_conf_t *conf = sh->raid_conf;
	int raid_disks = sh->disks;
	int data_disks = raid_disks - conf->max_degraded;
	sector_t new_sector = sh->sector, check;
	int sectors_per_chunk = previous ? (conf->prev_chunk >> 9)
					 : (conf->chunk_size >> 9);
	int algorithm = previous ? conf->prev_algo
				 : conf->algorithm;
	sector_t stripe;
	int chunk_offset;
	int chunk_number, dummy1, dd_idx = i;
	sector_t r_sector;
	struct stripe_head sh2;


	chunk_offset = sector_div(new_sector, sectors_per_chunk);
	stripe = new_sector;
	BUG_ON(new_sector != stripe);

	if (i == sh->pd_idx)
		return 0;
	switch(conf->level) {
	case 4: break;
	case 5:
		switch (algorithm) {
		case ALGORITHM_LEFT_ASYMMETRIC:
		case ALGORITHM_RIGHT_ASYMMETRIC:
			if (i > sh->pd_idx)
				i--;
			break;
		case ALGORITHM_LEFT_SYMMETRIC:
		case ALGORITHM_RIGHT_SYMMETRIC:
			if (i < sh->pd_idx)
				i += raid_disks;
			i -= (sh->pd_idx + 1);
			break;
		case ALGORITHM_PARITY_0:
			i -= 1;
			break;
		case ALGORITHM_PARITY_N:
			break;
		default:
			printk(KERN_ERR "raid5: unsupported algorithm %d\n",
			       algorithm);
			BUG();
		}
		break;
	case 6:
		if (i == sh->qd_idx)
			return 0; /* It is the Q disk */
		switch (algorithm) {
		case ALGORITHM_LEFT_ASYMMETRIC:
		case ALGORITHM_RIGHT_ASYMMETRIC:
		case ALGORITHM_ROTATING_ZERO_RESTART:
		case ALGORITHM_ROTATING_N_RESTART:
			if (sh->pd_idx == raid_disks-1)
				i--;	/* Q D D D P */
			else if (i > sh->pd_idx)
				i -= 2; /* D D P Q D */
			break;
		case ALGORITHM_LEFT_SYMMETRIC:
		case ALGORITHM_RIGHT_SYMMETRIC:
			if (sh->pd_idx == raid_disks-1)
				i--; /* Q D D D P */
			else {
				/* D D P Q D */
				if (i < sh->pd_idx)
					i += raid_disks;
				i -= (sh->pd_idx + 2);
			}
			break;
		case ALGORITHM_PARITY_0:
			i -= 2;
			break;
		case ALGORITHM_PARITY_N:
			break;
		case ALGORITHM_ROTATING_N_CONTINUE:
			if (sh->pd_idx == 0)
				i--;	/* P D D D Q */
			else if (i > sh->pd_idx)
				i -= 2; /* D D Q P D */
			break;
		case ALGORITHM_LEFT_ASYMMETRIC_6:
		case ALGORITHM_RIGHT_ASYMMETRIC_6:
			if (i > sh->pd_idx)
				i--;
			break;
		case ALGORITHM_LEFT_SYMMETRIC_6:
		case ALGORITHM_RIGHT_SYMMETRIC_6:
			if (i < sh->pd_idx)
				i += data_disks + 1;
			i -= (sh->pd_idx + 1);
			break;
		case ALGORITHM_PARITY_0_6:
			i -= 1;
			break;
		default:
			printk(KERN_CRIT "raid6: unsupported algorithm %d\n",
			       algorithm);
			BUG();
		}
		break;
	}

	chunk_number = stripe * data_disks + i;
	r_sector = (sector_t)chunk_number * sectors_per_chunk + chunk_offset;

	check = raid5_compute_sector(conf, r_sector,
				     previous, &dummy1, &sh2);
	if (check != sh->sector || dummy1 != dd_idx || sh2.pd_idx != sh->pd_idx
		|| sh2.qd_idx != sh->qd_idx) {
		printk(KERN_ERR "compute_blocknr: map not correct\n");
		return 0;
	}
	return r_sector;
}



/*
 * Copy data between a page in the stripe cache, and one or more bion
 * The page could align with the middle of the bio, or there could be
 * several bion, each with several bio_vecs, which cover part of the page
 * Multiple bion are linked together on bi_next.  There may be extras
 * at the end of this list.  We ignore them.
 */
static void copy_data(int frombio, struct bio *bio,
		     struct page *page,
		     sector_t sector)
{
	char *pa = page_address(page);
	struct bio_vec *bvl;
	int i;
	int page_offset;

	if (bio->bi_sector >= sector)
		page_offset = (signed)(bio->bi_sector - sector) * 512;
	else
		page_offset = (signed)(sector - bio->bi_sector) * -512;
	bio_for_each_segment(bvl, bio, i) {
		int len = bio_iovec_idx(bio,i)->bv_len;
		int clen;
		int b_offset = 0;

		if (page_offset < 0) {
			b_offset = -page_offset;
			page_offset += b_offset;
			len -= b_offset;
		}

		if (len > 0 && page_offset + len > STRIPE_SIZE)
			clen = STRIPE_SIZE - page_offset;
		else clen = len;

		if (clen > 0) {
			char *ba = __bio_kmap_atomic(bio, i, KM_USER0);
			if (frombio)
				memcpy(pa+page_offset, ba+b_offset, clen);
			else
				memcpy(ba+b_offset, pa+page_offset, clen);
			__bio_kunmap_atomic(ba, KM_USER0);
		}
		if (clen < len) /* hit end of page */
			break;
		page_offset +=  len;
	}
}

#define check_xor()	do {						  \
				if (count == MAX_XOR_BLOCKS) {		  \
				xor_blocks(count, STRIPE_SIZE, dest, ptr);\
				count = 0;				  \
			   }						  \
			} while(0)

static void compute_parity6(struct stripe_head *sh, int method)
{
	raid5_conf_t *conf = sh->raid_conf;
	int i, pd_idx, qd_idx, d0_idx, disks = sh->disks, count;
	int syndrome_disks = sh->ddf_layout ? disks : (disks - 2);
	struct bio *chosen;
	/**** FIX THIS: This could be very bad if disks is close to 256 ****/
	void *ptrs[syndrome_disks+2];

	pd_idx = sh->pd_idx;
	qd_idx = sh->qd_idx;
	d0_idx = raid6_d0(sh);

	pr_debug("compute_parity, stripe %llu, method %d\n",
		(unsigned long long)sh->sector, method);

	switch(method) {
	case READ_MODIFY_WRITE:
		BUG();		/* READ_MODIFY_WRITE N/A for RAID-6 */
	case RECONSTRUCT_WRITE:
		for (i= disks; i-- ;)
			if ( i != pd_idx && i != qd_idx && sh->dev[i].towrite ) {
				chosen = sh->dev[i].towrite;
				sh->dev[i].towrite = NULL;

				if (test_and_clear_bit(R5_Overlap, &sh->dev[i].flags))
					wake_up(&conf->wait_for_overlap);

				BUG_ON(sh->dev[i].written);
				sh->dev[i].written = chosen;
			}
		break;
	case CHECK_PARITY:
		BUG();		/* Not implemented yet */
	}

	for (i = disks; i--;)
		if (sh->dev[i].written) {
			sector_t sector = sh->dev[i].sector;
			struct bio *wbi = sh->dev[i].written;
			while (wbi && wbi->bi_sector < sector + STRIPE_SECTORS) {
				copy_data(1, wbi, sh->dev[i].page, sector);
				wbi = r5_next_bio(wbi, sector);
			}

			set_bit(R5_LOCKED, &sh->dev[i].flags);
			set_bit(R5_UPTODATE, &sh->dev[i].flags);
		}

	/* Note that unlike RAID-5, the ordering of the disks matters greatly.*/

	for (i = 0; i < disks; i++)
		ptrs[i] = (void *)raid6_empty_zero_page;

	count = 0;
	i = d0_idx;
	do {
		int slot = raid6_idx_to_slot(i, sh, &count, syndrome_disks);

		ptrs[slot] = page_address(sh->dev[i].page);
		if (slot < syndrome_disks &&
		    !test_bit(R5_UPTODATE, &sh->dev[i].flags)) {
			printk(KERN_ERR "block %d/%d not uptodate "
			       "on parity calc\n", i, count);
			BUG();
		}

		i = raid6_next_disk(i, disks);
	} while (i != d0_idx);
	BUG_ON(count != syndrome_disks);

	raid6_call.gen_syndrome(syndrome_disks+2, STRIPE_SIZE, ptrs);

	switch(method) {
	case RECONSTRUCT_WRITE:
		set_bit(R5_UPTODATE, &sh->dev[pd_idx].flags);
		set_bit(R5_UPTODATE, &sh->dev[qd_idx].flags);
		set_bit(R5_LOCKED,   &sh->dev[pd_idx].flags);
		set_bit(R5_LOCKED,   &sh->dev[qd_idx].flags);
		break;
	case UPDATE_PARITY:
		set_bit(R5_UPTODATE, &sh->dev[pd_idx].flags);
		set_bit(R5_UPTODATE, &sh->dev[qd_idx].flags);
		break;
	}
}


/* Compute one missing block */
static void compute_block_1(struct stripe_head *sh, int dd_idx, int nozero)
{
	int i, count, disks = sh->disks;
	void *ptr[MAX_XOR_BLOCKS], *dest, *p;
	int qd_idx = sh->qd_idx;

	pr_debug("compute_block_1, stripe %llu, idx %d\n",
		(unsigned long long)sh->sector, dd_idx);

	if ( dd_idx == qd_idx ) {
		/* We're actually computing the Q drive */
		compute_parity6(sh, UPDATE_PARITY);
	} else {
		dest = page_address(sh->dev[dd_idx].page);
		if (!nozero) memset(dest, 0, STRIPE_SIZE);
		count = 0;
		for (i = disks ; i--; ) {
			if (i == dd_idx || i == qd_idx)
				continue;
			p = page_address(sh->dev[i].page);
			if (test_bit(R5_UPTODATE, &sh->dev[i].flags))
				ptr[count++] = p;
			else
				printk("compute_block() %d, stripe %llu, %d"
				       " not present\n", dd_idx,
				       (unsigned long long)sh->sector, i);

			check_xor();
		}
		if (count)
			xor_blocks(count, STRIPE_SIZE, dest, ptr);
		if (!nozero) set_bit(R5_UPTODATE, &sh->dev[dd_idx].flags);
		else clear_bit(R5_UPTODATE, &sh->dev[dd_idx].flags);
	}
}

/* Compute two missing blocks */
static void compute_block_2(struct stripe_head *sh, int dd_idx1, int dd_idx2)
{
	int i, count, disks = sh->disks;
	int syndrome_disks = sh->ddf_layout ? disks : disks-2;
	int d0_idx = raid6_d0(sh);
	int faila = -1, failb = -1;
	/**** FIX THIS: This could be very bad if disks is close to 256 ****/
	void *ptrs[syndrome_disks+2];

	for (i = 0; i < disks ; i++)
		ptrs[i] = (void *)raid6_empty_zero_page;
	count = 0;
	i = d0_idx;
	do {
		int slot = raid6_idx_to_slot(i, sh, &count, syndrome_disks);

		ptrs[slot] = page_address(sh->dev[i].page);

		if (i == dd_idx1)
			faila = slot;
		if (i == dd_idx2)
			failb = slot;
		i = raid6_next_disk(i, disks);
	} while (i != d0_idx);
	BUG_ON(count != syndrome_disks);

	BUG_ON(faila == failb);
	if ( failb < faila ) { int tmp = faila; faila = failb; failb = tmp; }

	pr_debug("compute_block_2, stripe %llu, idx %d,%d (%d,%d)\n",
		 (unsigned long long)sh->sector, dd_idx1, dd_idx2,
		 faila, failb);

	if (failb == syndrome_disks+1) {
		/* Q disk is one of the missing disks */
		if (faila == syndrome_disks) {
			/* Missing P+Q, just recompute */
			compute_parity6(sh, UPDATE_PARITY);
			return;
		} else {
			/* We're missing D+Q; recompute D from P */
			compute_block_1(sh, ((dd_idx1 == sh->qd_idx) ?
					     dd_idx2 : dd_idx1),
					0);
			compute_parity6(sh, UPDATE_PARITY); /* Is this necessary? */
			return;
		}
	}

	/* We're missing D+P or D+D; */
	if (failb == syndrome_disks) {
		/* We're missing D+P. */
		raid6_datap_recov(syndrome_disks+2, STRIPE_SIZE, faila, ptrs);
	} else {
		/* We're missing D+D. */
		raid6_2data_recov(syndrome_disks+2, STRIPE_SIZE, faila, failb,
				  ptrs);
	}

	/* Both the above update both missing blocks */
	set_bit(R5_UPTODATE, &sh->dev[dd_idx1].flags);
	set_bit(R5_UPTODATE, &sh->dev[dd_idx2].flags);
}

static void
schedule_reconstruction5(struct stripe_head *sh, struct stripe_head_state *s,
			 int rcw, int expand)
{
	int i, pd_idx = sh->pd_idx, disks = sh->disks;

	if (rcw) {
		/* if we are not expanding this is a proper write request, and
		 * there will be bios with new data to be drained into the
		 * stripe cache
		 */
		if (!expand) {
			sh->reconstruct_state = reconstruct_state_drain_run;
			set_bit(STRIPE_OP_BIODRAIN, &s->ops_request);
		} else
			sh->reconstruct_state = reconstruct_state_run;

		set_bit(STRIPE_OP_POSTXOR, &s->ops_request);

		for (i = disks; i--; ) {
			struct r5dev *dev = &sh->dev[i];

			if (dev->towrite) {
				set_bit(R5_LOCKED, &dev->flags);
				set_bit(R5_Wantdrain, &dev->flags);
				if (!expand)
					clear_bit(R5_UPTODATE, &dev->flags);
				s->locked++;
			}
		}
		if (s->locked + 1 == disks)
			if (!test_and_set_bit(STRIPE_FULL_WRITE, &sh->state))
				atomic_inc(&sh->raid_conf->pending_full_writes);
	} else {
		BUG_ON(!(test_bit(R5_UPTODATE, &sh->dev[pd_idx].flags) ||
			test_bit(R5_Wantcompute, &sh->dev[pd_idx].flags)));

		sh->reconstruct_state = reconstruct_state_prexor_drain_run;
		set_bit(STRIPE_OP_PREXOR, &s->ops_request);
		set_bit(STRIPE_OP_BIODRAIN, &s->ops_request);
		set_bit(STRIPE_OP_POSTXOR, &s->ops_request);

		for (i = disks; i--; ) {
			struct r5dev *dev = &sh->dev[i];
			if (i == pd_idx)
				continue;

			if (dev->towrite &&
			    (test_bit(R5_UPTODATE, &dev->flags) ||
			     test_bit(R5_Wantcompute, &dev->flags))) {
				set_bit(R5_Wantdrain, &dev->flags);
				set_bit(R5_LOCKED, &dev->flags);
				clear_bit(R5_UPTODATE, &dev->flags);
				s->locked++;
			}
		}
	}

	/* keep the parity disk locked while asynchronous operations
	 * are in flight
	 */
	set_bit(R5_LOCKED, &sh->dev[pd_idx].flags);
	clear_bit(R5_UPTODATE, &sh->dev[pd_idx].flags);
	s->locked++;

	pr_debug("%s: stripe %llu locked: %d ops_request: %lx\n",
		__func__, (unsigned long long)sh->sector,
		s->locked, s->ops_request);
}

/*
 * Each stripe/dev can have one or more bion attached.
 * toread/towrite point to the first in a chain.
 * The bi_next chain must be in order.
 */
static int add_stripe_bio(struct stripe_head *sh, struct bio *bi, int dd_idx, int forwrite)
{
	struct bio **bip;
	raid5_conf_t *conf = sh->raid_conf;
	int firstwrite=0;

	pr_debug("adding bh b#%llu to stripe s#%llu\n",
		(unsigned long long)bi->bi_sector,
		(unsigned long long)sh->sector);


	spin_lock(&sh->lock);
	spin_lock_irq(&conf->device_lock);
	if (forwrite) {
		bip = &sh->dev[dd_idx].towrite;
		if (*bip == NULL && sh->dev[dd_idx].written == NULL)
			firstwrite = 1;
	} else
		bip = &sh->dev[dd_idx].toread;
	while (*bip && (*bip)->bi_sector < bi->bi_sector) {
		if ((*bip)->bi_sector + ((*bip)->bi_size >> 9) > bi->bi_sector)
			goto overlap;
		bip = & (*bip)->bi_next;
	}
	if (*bip && (*bip)->bi_sector < bi->bi_sector + ((bi->bi_size)>>9))
		goto overlap;

	BUG_ON(*bip && bi->bi_next && (*bip) != bi->bi_next);
	if (*bip)
		bi->bi_next = *bip;
	*bip = bi;
	bi->bi_phys_segments++;
	spin_unlock_irq(&conf->device_lock);
	spin_unlock(&sh->lock);

	pr_debug("added bi b#%llu to stripe s#%llu, disk %d.\n",
		(unsigned long long)bi->bi_sector,
		(unsigned long long)sh->sector, dd_idx);

	if (conf->mddev->bitmap && firstwrite) {
		bitmap_startwrite(conf->mddev->bitmap, sh->sector,
				  STRIPE_SECTORS, 0);
		sh->bm_seq = conf->seq_flush+1;
		set_bit(STRIPE_BIT_DELAY, &sh->state);
	}

	if (forwrite) {
		/* check if page is covered */
		sector_t sector = sh->dev[dd_idx].sector;
		for (bi=sh->dev[dd_idx].towrite;
		     sector < sh->dev[dd_idx].sector + STRIPE_SECTORS &&
			     bi && bi->bi_sector <= sector;
		     bi = r5_next_bio(bi, sh->dev[dd_idx].sector)) {
			if (bi->bi_sector + (bi->bi_size>>9) >= sector)
				sector = bi->bi_sector + (bi->bi_size>>9);
		}
		if (sector >= sh->dev[dd_idx].sector + STRIPE_SECTORS)
			set_bit(R5_OVERWRITE, &sh->dev[dd_idx].flags);
	}
	return 1;

 overlap:
	set_bit(R5_Overlap, &sh->dev[dd_idx].flags);
	spin_unlock_irq(&conf->device_lock);
	spin_unlock(&sh->lock);
	return 0;
}

static void end_reshape(raid5_conf_t *conf);

static int page_is_zero(struct page *p)
{
	char *a = page_address(p);
	return ((*(u32*)a) == 0 &&
		memcmp(a, a+4, STRIPE_SIZE-4)==0);
}

static void stripe_set_idx(sector_t stripe, raid5_conf_t *conf, int previous,
			    struct stripe_head *sh)
{
	int sectors_per_chunk =
		previous ? (conf->prev_chunk >> 9)
			 : (conf->chunk_size >> 9);
	int dd_idx;
	int chunk_offset = sector_div(stripe, sectors_per_chunk);
	int disks = previous ? conf->previous_raid_disks : conf->raid_disks;

	raid5_compute_sector(conf,
			     stripe * (disks - conf->max_degraded)
			     *sectors_per_chunk + chunk_offset,
			     previous,
			     &dd_idx, sh);
}

static void
handle_failed_stripe(raid5_conf_t *conf, struct stripe_head *sh,
				struct stripe_head_state *s, int disks,
				struct bio **return_bi)
{
	int i;
	for (i = disks; i--; ) {
		struct bio *bi;
		int bitmap_end = 0;

		if (test_bit(R5_ReadError, &sh->dev[i].flags)) {
			mdk_rdev_t *rdev;
			rcu_read_lock();
			rdev = rcu_dereference(conf->disks[i].rdev);
			if (rdev && test_bit(In_sync, &rdev->flags))
				/* multiple read failures in one stripe */
				md_error(conf->mddev, rdev);
			rcu_read_unlock();
		}
		spin_lock_irq(&conf->device_lock);
		/* fail all writes first */
		bi = sh->dev[i].towrite;
		sh->dev[i].towrite = NULL;
		if (bi) {
			s->to_write--;
			bitmap_end = 1;
		}

		if (test_and_clear_bit(R5_Overlap, &sh->dev[i].flags))
			wake_up(&conf->wait_for_overlap);

		while (bi && bi->bi_sector <
			sh->dev[i].sector + STRIPE_SECTORS) {
			struct bio *nextbi = r5_next_bio(bi, sh->dev[i].sector);
			clear_bit(BIO_UPTODATE, &bi->bi_flags);
			if (!raid5_dec_bi_phys_segments(bi)) {
				md_write_end(conf->mddev);
				bi->bi_next = *return_bi;
				*return_bi = bi;
			}
			bi = nextbi;
		}
		/* and fail all 'written' */
		bi = sh->dev[i].written;
		sh->dev[i].written = NULL;
		if (bi) bitmap_end = 1;
		while (bi && bi->bi_sector <
		       sh->dev[i].sector + STRIPE_SECTORS) {
			struct bio *bi2 = r5_next_bio(bi, sh->dev[i].sector);
			clear_bit(BIO_UPTODATE, &bi->bi_flags);
			if (!raid5_dec_bi_phys_segments(bi)) {
				md_write_end(conf->mddev);
				bi->bi_next = *return_bi;
				*return_bi = bi;
			}
			bi = bi2;
		}

		/* fail any reads if this device is non-operational and
		 * the data has not reached the cache yet.
		 */
		if (!test_bit(R5_Wantfill, &sh->dev[i].flags) &&
		    (!test_bit(R5_Insync, &sh->dev[i].flags) ||
		      test_bit(R5_ReadError, &sh->dev[i].flags))) {
			bi = sh->dev[i].toread;
			sh->dev[i].toread = NULL;
			if (test_and_clear_bit(R5_Overlap, &sh->dev[i].flags))
				wake_up(&conf->wait_for_overlap);
			if (bi) s->to_read--;
			while (bi && bi->bi_sector <
			       sh->dev[i].sector + STRIPE_SECTORS) {
				struct bio *nextbi =
					r5_next_bio(bi, sh->dev[i].sector);
				clear_bit(BIO_UPTODATE, &bi->bi_flags);
				if (!raid5_dec_bi_phys_segments(bi)) {
					bi->bi_next = *return_bi;
					*return_bi = bi;
				}
				bi = nextbi;
			}
		}
		spin_unlock_irq(&conf->device_lock);
		if (bitmap_end)
			bitmap_endwrite(conf->mddev->bitmap, sh->sector,
					STRIPE_SECTORS, 0, 0);
	}

	if (test_and_clear_bit(STRIPE_FULL_WRITE, &sh->state))
		if (atomic_dec_and_test(&conf->pending_full_writes))
			md_wakeup_thread(conf->mddev->thread);
}

/* fetch_block5 - checks the given member device to see if its data needs
 * to be read or computed to satisfy a request.
 *
 * Returns 1 when no more member devices need to be checked, otherwise returns
 * 0 to tell the loop in handle_stripe_fill5 to continue
 */
static int fetch_block5(struct stripe_head *sh, struct stripe_head_state *s,
			int disk_idx, int disks)
{
	struct r5dev *dev = &sh->dev[disk_idx];
	struct r5dev *failed_dev = &sh->dev[s->failed_num];

	/* is the data in this block needed, and can we get it? */
	if (!test_bit(R5_LOCKED, &dev->flags) &&
	    !test_bit(R5_UPTODATE, &dev->flags) &&
	    (dev->toread ||
	     (dev->towrite && !test_bit(R5_OVERWRITE, &dev->flags)) ||
	     s->syncing || s->expanding ||
	     (s->failed &&
	      (failed_dev->toread ||
	       (failed_dev->towrite &&
		!test_bit(R5_OVERWRITE, &failed_dev->flags)))))) {
		/* We would like to get this block, possibly by computing it,
		 * otherwise read it if the backing disk is insync
		 */
		if ((s->uptodate == disks - 1) &&
		    (s->failed && disk_idx == s->failed_num)) {
			set_bit(STRIPE_COMPUTE_RUN, &sh->state);
			set_bit(STRIPE_OP_COMPUTE_BLK, &s->ops_request);
			set_bit(R5_Wantcompute, &dev->flags);
			sh->ops.target = disk_idx;
			s->req_compute = 1;
			/* Careful: from this point on 'uptodate' is in the eye
			 * of raid5_run_ops which services 'compute' operations
			 * before writes. R5_Wantcompute flags a block that will
			 * be R5_UPTODATE by the time it is needed for a
			 * subsequent operation.
			 */
			s->uptodate++;
			return 1; /* uptodate + compute == disks */
		} else if (test_bit(R5_Insync, &dev->flags)) {
			set_bit(R5_LOCKED, &dev->flags);
			set_bit(R5_Wantread, &dev->flags);
			s->locked++;
			pr_debug("Reading block %d (sync=%d)\n", disk_idx,
				s->syncing);
		}
	}

	return 0;
}

/**
 * handle_stripe_fill5 - read or compute data to satisfy pending requests.
 */
static void handle_stripe_fill5(struct stripe_head *sh,
			struct stripe_head_state *s, int disks)
{
	int i;

	/* look for blocks to read/compute, skip this if a compute
	 * is already in flight, or if the stripe contents are in the
	 * midst of changing due to a write
	 */
	if (!test_bit(STRIPE_COMPUTE_RUN, &sh->state) && !sh->check_state &&
	    !sh->reconstruct_state)
		for (i = disks; i--; )
			if (fetch_block5(sh, s, i, disks))
				break;
	set_bit(STRIPE_HANDLE, &sh->state);
}

static void handle_stripe_fill6(struct stripe_head *sh,
			struct stripe_head_state *s, struct r6_state *r6s,
			int disks)
{
	int i;
	for (i = disks; i--; ) {
		struct r5dev *dev = &sh->dev[i];
		if (!test_bit(R5_LOCKED, &dev->flags) &&
		    !test_bit(R5_UPTODATE, &dev->flags) &&
		    (dev->toread || (dev->towrite &&
		     !test_bit(R5_OVERWRITE, &dev->flags)) ||
		     s->syncing || s->expanding ||
		     (s->failed >= 1 &&
		      (sh->dev[r6s->failed_num[0]].toread ||
		       s->to_write)) ||
		     (s->failed >= 2 &&
		      (sh->dev[r6s->failed_num[1]].toread ||
		       s->to_write)))) {
			/* we would like to get this block, possibly
			 * by computing it, but we might not be able to
			 */
			if ((s->uptodate == disks - 1) &&
			    (s->failed && (i == r6s->failed_num[0] ||
					   i == r6s->failed_num[1]))) {
				pr_debug("Computing stripe %llu block %d\n",
				       (unsigned long long)sh->sector, i);
				compute_block_1(sh, i, 0);
				s->uptodate++;
			} else if ( s->uptodate == disks-2 && s->failed >= 2 ) {
				/* Computing 2-failure is *very* expensive; only
				 * do it if failed >= 2
				 */
				int other;
				for (other = disks; other--; ) {
					if (other == i)
						continue;
					if (!test_bit(R5_UPTODATE,
					      &sh->dev[other].flags))
						break;
				}
				BUG_ON(other < 0);
				pr_debug("Computing stripe %llu blocks %d,%d\n",
				       (unsigned long long)sh->sector,
				       i, other);
				compute_block_2(sh, i, other);
				s->uptodate += 2;
			} else if (test_bit(R5_Insync, &dev->flags)) {
				set_bit(R5_LOCKED, &dev->flags);
				set_bit(R5_Wantread, &dev->flags);
				s->locked++;
				pr_debug("Reading block %d (sync=%d)\n",
					i, s->syncing);
			}
		}
	}
	set_bit(STRIPE_HANDLE, &sh->state);
}


/* handle_stripe_clean_event
 * any written block on an uptodate or failed drive can be returned.
 * Note that if we 'wrote' to a failed drive, it will be UPTODATE, but
 * never LOCKED, so we don't need to test 'failed' directly.
 */
static void handle_stripe_clean_event(raid5_conf_t *conf,
	struct stripe_head *sh, int disks, struct bio **return_bi)
{
	int i;
	struct r5dev *dev;

	for (i = disks; i--; )
		if (sh->dev[i].written) {
			dev = &sh->dev[i];
			if (!test_bit(R5_LOCKED, &dev->flags) &&
				test_bit(R5_UPTODATE, &dev->flags)) {
				/* We can return any write requests */
				struct bio *wbi, *wbi2;
				int bitmap_end = 0;
				pr_debug("Return write for disc %d\n", i);
				spin_lock_irq(&conf->device_lock);
				wbi = dev->written;
				dev->written = NULL;
				while (wbi && wbi->bi_sector <
					dev->sector + STRIPE_SECTORS) {
					wbi2 = r5_next_bio(wbi, dev->sector);
					if (!raid5_dec_bi_phys_segments(wbi)) {
						md_write_end(conf->mddev);
						wbi->bi_next = *return_bi;
						*return_bi = wbi;
					}
					wbi = wbi2;
				}
				if (dev->towrite == NULL)
					bitmap_end = 1;
				spin_unlock_irq(&conf->device_lock);
				if (bitmap_end)
					bitmap_endwrite(conf->mddev->bitmap,
							sh->sector,
							STRIPE_SECTORS,
					 !test_bit(STRIPE_DEGRADED, &sh->state),
							0);
			}
		}

	if (test_and_clear_bit(STRIPE_FULL_WRITE, &sh->state))
		if (atomic_dec_and_test(&conf->pending_full_writes))
			md_wakeup_thread(conf->mddev->thread);
}

static void handle_stripe_dirtying5(raid5_conf_t *conf,
		struct stripe_head *sh,	struct stripe_head_state *s, int disks)
{
	int rmw = 0, rcw = 0, i;
	for (i = disks; i--; ) {
		/* would I have to read this buffer for read_modify_write */
		struct r5dev *dev = &sh->dev[i];
		if ((dev->towrite || i == sh->pd_idx) &&
		    !test_bit(R5_LOCKED, &dev->flags) &&
		    !(test_bit(R5_UPTODATE, &dev->flags) ||
		      test_bit(R5_Wantcompute, &dev->flags))) {
			if (test_bit(R5_Insync, &dev->flags))
				rmw++;
			else
				rmw += 2*disks;  /* cannot read it */
		}
		/* Would I have to read this buffer for reconstruct_write */
		if (!test_bit(R5_OVERWRITE, &dev->flags) && i != sh->pd_idx &&
		    !test_bit(R5_LOCKED, &dev->flags) &&
		    !(test_bit(R5_UPTODATE, &dev->flags) ||
		    test_bit(R5_Wantcompute, &dev->flags))) {
			if (test_bit(R5_Insync, &dev->flags)) rcw++;
			else
				rcw += 2*disks;
		}
	}
	pr_debug("for sector %llu, rmw=%d rcw=%d\n",
		(unsigned long long)sh->sector, rmw, rcw);
	set_bit(STRIPE_HANDLE, &sh->state);
	if (rmw < rcw && rmw > 0)
		/* prefer read-modify-write, but need to get some data */
		for (i = disks; i--; ) {
			struct r5dev *dev = &sh->dev[i];
			if ((dev->towrite || i == sh->pd_idx) &&
			    !test_bit(R5_LOCKED, &dev->flags) &&
			    !(test_bit(R5_UPTODATE, &dev->flags) ||
			    test_bit(R5_Wantcompute, &dev->flags)) &&
			    test_bit(R5_Insync, &dev->flags)) {
				if (
				  test_bit(STRIPE_PREREAD_ACTIVE, &sh->state)) {
					pr_debug("Read_old block "
						"%d for r-m-w\n", i);
					set_bit(R5_LOCKED, &dev->flags);
					set_bit(R5_Wantread, &dev->flags);
					s->locked++;
				} else {
					set_bit(STRIPE_DELAYED, &sh->state);
					set_bit(STRIPE_HANDLE, &sh->state);
				}
			}
		}
	if (rcw <= rmw && rcw > 0)
		/* want reconstruct write, but need to get some data */
		for (i = disks; i--; ) {
			struct r5dev *dev = &sh->dev[i];
			if (!test_bit(R5_OVERWRITE, &dev->flags) &&
			    i != sh->pd_idx &&
			    !test_bit(R5_LOCKED, &dev->flags) &&
			    !(test_bit(R5_UPTODATE, &dev->flags) ||
			    test_bit(R5_Wantcompute, &dev->flags)) &&
			    test_bit(R5_Insync, &dev->flags)) {
				if (
				  test_bit(STRIPE_PREREAD_ACTIVE, &sh->state)) {
					pr_debug("Read_old block "
						"%d for Reconstruct\n", i);
					set_bit(R5_LOCKED, &dev->flags);
					set_bit(R5_Wantread, &dev->flags);
					s->locked++;
				} else {
					set_bit(STRIPE_DELAYED, &sh->state);
					set_bit(STRIPE_HANDLE, &sh->state);
				}
			}
		}
	/* now if nothing is locked, and if we have enough data,
	 * we can start a write request
	 */
	/* since handle_stripe can be called at any time we need to handle the
	 * case where a compute block operation has been submitted and then a
	 * subsequent call wants to start a write request.  raid5_run_ops only
	 * handles the case where compute block and postxor are requested
	 * simultaneously.  If this is not the case then new writes need to be
	 * held off until the compute completes.
	 */
	if ((s->req_compute || !test_bit(STRIPE_COMPUTE_RUN, &sh->state)) &&
	    (s->locked == 0 && (rcw == 0 || rmw == 0) &&
	    !test_bit(STRIPE_BIT_DELAY, &sh->state)))
		schedule_reconstruction5(sh, s, rcw == 0, 0);
}

static void handle_stripe_dirtying6(raid5_conf_t *conf,
		struct stripe_head *sh,	struct stripe_head_state *s,
		struct r6_state *r6s, int disks)
{
	int rcw = 0, must_compute = 0, pd_idx = sh->pd_idx, i;
	int qd_idx = sh->qd_idx;
	for (i = disks; i--; ) {
		struct r5dev *dev = &sh->dev[i];
		/* Would I have to read this buffer for reconstruct_write */
		if (!test_bit(R5_OVERWRITE, &dev->flags)
		    && i != pd_idx && i != qd_idx
		    && (!test_bit(R5_LOCKED, &dev->flags)
			    ) &&
		    !test_bit(R5_UPTODATE, &dev->flags)) {
			if (test_bit(R5_Insync, &dev->flags)) rcw++;
			else {
				pr_debug("raid6: must_compute: "
					"disk %d flags=%#lx\n", i, dev->flags);
				must_compute++;
			}
		}
	}
	pr_debug("for sector %llu, rcw=%d, must_compute=%d\n",
	       (unsigned long long)sh->sector, rcw, must_compute);
	set_bit(STRIPE_HANDLE, &sh->state);

	if (rcw > 0)
		/* want reconstruct write, but need to get some data */
		for (i = disks; i--; ) {
			struct r5dev *dev = &sh->dev[i];
			if (!test_bit(R5_OVERWRITE, &dev->flags)
			    && !(s->failed == 0 && (i == pd_idx || i == qd_idx))
			    && !test_bit(R5_LOCKED, &dev->flags) &&
			    !test_bit(R5_UPTODATE, &dev->flags) &&
			    test_bit(R5_Insync, &dev->flags)) {
				if (
				  test_bit(STRIPE_PREREAD_ACTIVE, &sh->state)) {
					pr_debug("Read_old stripe %llu "
						"block %d for Reconstruct\n",
					     (unsigned long long)sh->sector, i);
					set_bit(R5_LOCKED, &dev->flags);
					set_bit(R5_Wantread, &dev->flags);
					s->locked++;
				} else {
					pr_debug("Request delayed stripe %llu "
						"block %d for Reconstruct\n",
					     (unsigned long long)sh->sector, i);
					set_bit(STRIPE_DELAYED, &sh->state);
					set_bit(STRIPE_HANDLE, &sh->state);
				}
			}
		}
	/* now if nothing is locked, and if we have enough data, we can start a
	 * write request
	 */
	if (s->locked == 0 && rcw == 0 &&
	    !test_bit(STRIPE_BIT_DELAY, &sh->state)) {
		if (must_compute > 0) {
			/* We have failed blocks and need to compute them */
			switch (s->failed) {
			case 0:
				BUG();
			case 1:
				compute_block_1(sh, r6s->failed_num[0], 0);
				break;
			case 2:
				compute_block_2(sh, r6s->failed_num[0],
						r6s->failed_num[1]);
				break;
			default: /* This request should have been failed? */
				BUG();
			}
		}

		pr_debug("Computing parity for stripe %llu\n",
			(unsigned long long)sh->sector);
		compute_parity6(sh, RECONSTRUCT_WRITE);
		/* now every locked buffer is ready to be written */
		for (i = disks; i--; )
			if (test_bit(R5_LOCKED, &sh->dev[i].flags)) {
				pr_debug("Writing stripe %llu block %d\n",
				       (unsigned long long)sh->sector, i);
				s->locked++;
				set_bit(R5_Wantwrite, &sh->dev[i].flags);
			}
		if (s->locked == disks)
			if (!test_and_set_bit(STRIPE_FULL_WRITE, &sh->state))
				atomic_inc(&conf->pending_full_writes);
		/* after a RECONSTRUCT_WRITE, the stripe MUST be in-sync */
		set_bit(STRIPE_INSYNC, &sh->state);

		if (test_and_clear_bit(STRIPE_PREREAD_ACTIVE, &sh->state)) {
			atomic_dec(&conf->preread_active_stripes);
			if (atomic_read(&conf->preread_active_stripes) <
			    IO_THRESHOLD)
				md_wakeup_thread(conf->mddev->thread);
		}
	}
}

static void handle_parity_checks5(raid5_conf_t *conf, struct stripe_head *sh,
				struct stripe_head_state *s, int disks)
{
	struct r5dev *dev = NULL;

	set_bit(STRIPE_HANDLE, &sh->state);

	switch (sh->check_state) {
	case check_state_idle:
		/* start a new check operation if there are no failures */
		if (s->failed == 0) {
			BUG_ON(s->uptodate != disks);
			sh->check_state = check_state_run;
			set_bit(STRIPE_OP_CHECK, &s->ops_request);
			clear_bit(R5_UPTODATE, &sh->dev[sh->pd_idx].flags);
			s->uptodate--;
			break;
		}
		dev = &sh->dev[s->failed_num];
		/* fall through */
	case check_state_compute_result:
		sh->check_state = check_state_idle;
		if (!dev)
			dev = &sh->dev[sh->pd_idx];

		/* check that a write has not made the stripe insync */
		if (test_bit(STRIPE_INSYNC, &sh->state))
			break;

		/* either failed parity check, or recovery is happening */
		BUG_ON(!test_bit(R5_UPTODATE, &dev->flags));
		BUG_ON(s->uptodate != disks);

		set_bit(R5_LOCKED, &dev->flags);
		s->locked++;
		set_bit(R5_Wantwrite, &dev->flags);

		clear_bit(STRIPE_DEGRADED, &sh->state);
		set_bit(STRIPE_INSYNC, &sh->state);
		break;
	case check_state_run:
		break; /* we will be called again upon completion */
	case check_state_check_result:
		sh->check_state = check_state_idle;

		/* if a failure occurred during the check operation, leave
		 * STRIPE_INSYNC not set and let the stripe be handled again
		 */
		if (s->failed)
			break;

		/* handle a successful check operation, if parity is correct
		 * we are done.  Otherwise update the mismatch count and repair
		 * parity if !MD_RECOVERY_CHECK
		 */
		if (sh->ops.zero_sum_result == 0)
			/* parity is correct (on disc,
			 * not in buffer any more)
			 */
			set_bit(STRIPE_INSYNC, &sh->state);
		else {
			conf->mddev->resync_mismatches += STRIPE_SECTORS;
			if (test_bit(MD_RECOVERY_CHECK, &conf->mddev->recovery))
				/* don't try to repair!! */
				set_bit(STRIPE_INSYNC, &sh->state);
			else {
				sh->check_state = check_state_compute_run;
				set_bit(STRIPE_COMPUTE_RUN, &sh->state);
				set_bit(STRIPE_OP_COMPUTE_BLK, &s->ops_request);
				set_bit(R5_Wantcompute,
					&sh->dev[sh->pd_idx].flags);
				sh->ops.target = sh->pd_idx;
				s->uptodate++;
			}
		}
		break;
	case check_state_compute_run:
		break;
	default:
		printk(KERN_ERR "%s: unknown check_state: %d sector: %llu\n",
		       __func__, sh->check_state,
		       (unsigned long long) sh->sector);
		BUG();
	}
}


static void handle_parity_checks6(raid5_conf_t *conf, struct stripe_head *sh,
				struct stripe_head_state *s,
				struct r6_state *r6s, struct page *tmp_page,
				int disks)
{
	int update_p = 0, update_q = 0;
	struct r5dev *dev;
	int pd_idx = sh->pd_idx;
	int qd_idx = sh->qd_idx;

	set_bit(STRIPE_HANDLE, &sh->state);

	BUG_ON(s->failed > 2);
	BUG_ON(s->uptodate < disks);
	/* Want to check and possibly repair P and Q.
	 * However there could be one 'failed' device, in which
	 * case we can only check one of them, possibly using the
	 * other to generate missing data
	 */

	/* If !tmp_page, we cannot do the calculations,
	 * but as we have set STRIPE_HANDLE, we will soon be called
	 * by stripe_handle with a tmp_page - just wait until then.
	 */
	if (tmp_page) {
		if (s->failed == r6s->q_failed) {
			/* The only possible failed device holds 'Q', so it
			 * makes sense to check P (If anything else were failed,
			 * we would have used P to recreate it).
			 */
			compute_block_1(sh, pd_idx, 1);
			if (!page_is_zero(sh->dev[pd_idx].page)) {
				compute_block_1(sh, pd_idx, 0);
				update_p = 1;
			}
		}
		if (!r6s->q_failed && s->failed < 2) {
			/* q is not failed, and we didn't use it to generate
			 * anything, so it makes sense to check it
			 */
			memcpy(page_address(tmp_page),
			       page_address(sh->dev[qd_idx].page),
			       STRIPE_SIZE);
			compute_parity6(sh, UPDATE_PARITY);
			if (memcmp(page_address(tmp_page),
				   page_address(sh->dev[qd_idx].page),
				   STRIPE_SIZE) != 0) {
				clear_bit(STRIPE_INSYNC, &sh->state);
				update_q = 1;
			}
		}
		if (update_p || update_q) {
			conf->mddev->resync_mismatches += STRIPE_SECTORS;
			if (test_bit(MD_RECOVERY_CHECK, &conf->mddev->recovery))
				/* don't try to repair!! */
				update_p = update_q = 0;
		}

		/* now write out any block on a failed drive,
		 * or P or Q if they need it
		 */

		if (s->failed == 2) {
			dev = &sh->dev[r6s->failed_num[1]];
			s->locked++;
			set_bit(R5_LOCKED, &dev->flags);
			set_bit(R5_Wantwrite, &dev->flags);
		}
		if (s->failed >= 1) {
			dev = &sh->dev[r6s->failed_num[0]];
			s->locked++;
			set_bit(R5_LOCKED, &dev->flags);
			set_bit(R5_Wantwrite, &dev->flags);
		}

		if (update_p) {
			dev = &sh->dev[pd_idx];
			s->locked++;
			set_bit(R5_LOCKED, &dev->flags);
			set_bit(R5_Wantwrite, &dev->flags);
		}
		if (update_q) {
			dev = &sh->dev[qd_idx];
			s->locked++;
			set_bit(R5_LOCKED, &dev->flags);
			set_bit(R5_Wantwrite, &dev->flags);
		}
		clear_bit(STRIPE_DEGRADED, &sh->state);

		set_bit(STRIPE_INSYNC, &sh->state);
	}
}

static void handle_stripe_expansion(raid5_conf_t *conf, struct stripe_head *sh,
				struct r6_state *r6s)
{
	int i;

	/* We have read all the blocks in this stripe and now we need to
	 * copy some of them into a target stripe for expand.
	 */
	struct dma_async_tx_descriptor *tx = NULL;
	clear_bit(STRIPE_EXPAND_SOURCE, &sh->state);
	for (i = 0; i < sh->disks; i++)
		if (i != sh->pd_idx && i != sh->qd_idx) {
			int dd_idx, j;
			struct stripe_head *sh2;

			sector_t bn = compute_blocknr(sh, i, 1);
			sector_t s = raid5_compute_sector(conf, bn, 0,
							  &dd_idx, NULL);
			sh2 = get_active_stripe(conf, s, 0, 1);
			if (sh2 == NULL)
				/* so far only the early blocks of this stripe
				 * have been requested.  When later blocks
				 * get requested, we will try again
				 */
				continue;
			if (!test_bit(STRIPE_EXPANDING, &sh2->state) ||
			   test_bit(R5_Expanded, &sh2->dev[dd_idx].flags)) {
				/* must have already done this block */
				release_stripe(sh2);
				continue;
			}

			/* place all the copies on one channel */
			tx = async_memcpy(sh2->dev[dd_idx].page,
				sh->dev[i].page, 0, 0, STRIPE_SIZE,
				ASYNC_TX_DEP_ACK, tx, NULL, NULL);

			set_bit(R5_Expanded, &sh2->dev[dd_idx].flags);
			set_bit(R5_UPTODATE, &sh2->dev[dd_idx].flags);
			for (j = 0; j < conf->raid_disks; j++)
				if (j != sh2->pd_idx &&
				    (!r6s || j != sh2->qd_idx) &&
				    !test_bit(R5_Expanded, &sh2->dev[j].flags))
					break;
			if (j == conf->raid_disks) {
				set_bit(STRIPE_EXPAND_READY, &sh2->state);
				set_bit(STRIPE_HANDLE, &sh2->state);
			}
			release_stripe(sh2);

		}
	/* done submitting copies, wait for them to complete */
	if (tx) {
		async_tx_ack(tx);
		dma_wait_for_async_tx(tx);
	}
}


/*
 * handle_stripe - do things to a stripe.
 *
 * We lock the stripe and then examine the state of various bits
 * to see what needs to be done.
 * Possible results:
 *    return some read request which now have data
 *    return some write requests which are safely on disc
 *    schedule a read on some buffers
 *    schedule a write of some buffers
 *    return confirmation of parity correctness
 *
 * buffers are taken off read_list or write_list, and bh_cache buffers
 * get BH_Lock set before the stripe lock is released.
 *
 */

static bool handle_stripe5(struct stripe_head *sh)
{
	raid5_conf_t *conf = sh->raid_conf;
	int disks = sh->disks, i;
	struct bio *return_bi = NULL;
	struct stripe_head_state s;
	struct r5dev *dev;
	mdk_rdev_t *blocked_rdev = NULL;
	int prexor;

	memset(&s, 0, sizeof(s));
	pr_debug("handling stripe %llu, state=%#lx cnt=%d, pd_idx=%d check:%d "
		 "reconstruct:%d\n", (unsigned long long)sh->sector, sh->state,
		 atomic_read(&sh->count), sh->pd_idx, sh->check_state,
		 sh->reconstruct_state);

	spin_lock(&sh->lock);
	clear_bit(STRIPE_HANDLE, &sh->state);
	clear_bit(STRIPE_DELAYED, &sh->state);

	s.syncing = test_bit(STRIPE_SYNCING, &sh->state);
	s.expanding = test_bit(STRIPE_EXPAND_SOURCE, &sh->state);
	s.expanded = test_bit(STRIPE_EXPAND_READY, &sh->state);

	/* Now to look around and see what can be done */
	rcu_read_lock();
	for (i=disks; i--; ) {
		mdk_rdev_t *rdev;
		struct r5dev *dev = &sh->dev[i];
		clear_bit(R5_Insync, &dev->flags);

		pr_debug("check %d: state 0x%lx toread %p read %p write %p "
			"written %p\n",	i, dev->flags, dev->toread, dev->read,
			dev->towrite, dev->written);

		/* maybe we can request a biofill operation
		 *
		 * new wantfill requests are only permitted while
		 * ops_complete_biofill is guaranteed to be inactive
		 */
		if (test_bit(R5_UPTODATE, &dev->flags) && dev->toread &&
		    !test_bit(STRIPE_BIOFILL_RUN, &sh->state))
			set_bit(R5_Wantfill, &dev->flags);

		/* now count some things */
		if (test_bit(R5_LOCKED, &dev->flags)) s.locked++;
		if (test_bit(R5_UPTODATE, &dev->flags)) s.uptodate++;
		if (test_bit(R5_Wantcompute, &dev->flags)) s.compute++;

		if (test_bit(R5_Wantfill, &dev->flags))
			s.to_fill++;
		else if (dev->toread)
			s.to_read++;
		if (dev->towrite) {
			s.to_write++;
			if (!test_bit(R5_OVERWRITE, &dev->flags))
				s.non_overwrite++;
		}
		if (dev->written)
			s.written++;
		rdev = rcu_dereference(conf->disks[i].rdev);
		if (blocked_rdev == NULL &&
		    rdev && unlikely(test_bit(Blocked, &rdev->flags))) {
			blocked_rdev = rdev;
			atomic_inc(&rdev->nr_pending);
		}
		if (!rdev || !test_bit(In_sync, &rdev->flags)) {
			/* The ReadError flag will just be confusing now */
			clear_bit(R5_ReadError, &dev->flags);
			clear_bit(R5_ReWrite, &dev->flags);
		}
		if (!rdev || !test_bit(In_sync, &rdev->flags)
		    || test_bit(R5_ReadError, &dev->flags)) {
			s.failed++;
			s.failed_num = i;
		} else
			set_bit(R5_Insync, &dev->flags);
	}
	rcu_read_unlock();

	if (unlikely(blocked_rdev)) {
		if (s.syncing || s.expanding || s.expanded ||
		    s.to_write || s.written) {
			set_bit(STRIPE_HANDLE, &sh->state);
			goto unlock;
		}
		/* There is nothing for the blocked_rdev to block */
		rdev_dec_pending(blocked_rdev, conf->mddev);
		blocked_rdev = NULL;
	}

	if (s.to_fill && !test_bit(STRIPE_BIOFILL_RUN, &sh->state)) {
		set_bit(STRIPE_OP_BIOFILL, &s.ops_request);
		set_bit(STRIPE_BIOFILL_RUN, &sh->state);
	}

	pr_debug("locked=%d uptodate=%d to_read=%d"
		" to_write=%d failed=%d failed_num=%d\n",
		s.locked, s.uptodate, s.to_read, s.to_write,
		s.failed, s.failed_num);
	/* check if the array has lost two devices and, if so, some requests might
	 * need to be failed
	 */
	if (s.failed > 1 && s.to_read+s.to_write+s.written)
		handle_failed_stripe(conf, sh, &s, disks, &return_bi);
	if (s.failed > 1 && s.syncing) {
		md_done_sync(conf->mddev, STRIPE_SECTORS,0);
		clear_bit(STRIPE_SYNCING, &sh->state);
		s.syncing = 0;
	}

	/* might be able to return some write requests if the parity block
	 * is safe, or on a failed drive
	 */
	dev = &sh->dev[sh->pd_idx];
	if ( s.written &&
	     ((test_bit(R5_Insync, &dev->flags) &&
	       !test_bit(R5_LOCKED, &dev->flags) &&
	       test_bit(R5_UPTODATE, &dev->flags)) ||
	       (s.failed == 1 && s.failed_num == sh->pd_idx)))
		handle_stripe_clean_event(conf, sh, disks, &return_bi);

	/* Now we might consider reading some blocks, either to check/generate
	 * parity, or to satisfy requests
	 * or to load a block that is being partially written.
	 */
	if (s.to_read || s.non_overwrite ||
	    (s.syncing && (s.uptodate + s.compute < disks)) || s.expanding)
		handle_stripe_fill5(sh, &s, disks);

	/* Now we check to see if any write operations have recently
	 * completed
	 */
	prexor = 0;
	if (sh->reconstruct_state == reconstruct_state_prexor_drain_result)
		prexor = 1;
	if (sh->reconstruct_state == reconstruct_state_drain_result ||
	    sh->reconstruct_state == reconstruct_state_prexor_drain_result) {
		sh->reconstruct_state = reconstruct_state_idle;

		/* All the 'written' buffers and the parity block are ready to
		 * be written back to disk
		 */
		BUG_ON(!test_bit(R5_UPTODATE, &sh->dev[sh->pd_idx].flags));
		for (i = disks; i--; ) {
			dev = &sh->dev[i];
			if (test_bit(R5_LOCKED, &dev->flags) &&
				(i == sh->pd_idx || dev->written)) {
				pr_debug("Writing block %d\n", i);
				set_bit(R5_Wantwrite, &dev->flags);
				if (prexor)
					continue;
				if (!test_bit(R5_Insync, &dev->flags) ||
				    (i == sh->pd_idx && s.failed == 0))
					set_bit(STRIPE_INSYNC, &sh->state);
			}
		}
		if (test_and_clear_bit(STRIPE_PREREAD_ACTIVE, &sh->state)) {
			atomic_dec(&conf->preread_active_stripes);
			if (atomic_read(&conf->preread_active_stripes) <
				IO_THRESHOLD)
				md_wakeup_thread(conf->mddev->thread);
		}
	}

	/* Now to consider new write requests and what else, if anything
	 * should be read.  We do not handle new writes when:
	 * 1/ A 'write' operation (copy+xor) is already in flight.
	 * 2/ A 'check' operation is in flight, as it may clobber the parity
	 *    block.
	 */
	if (s.to_write && !sh->reconstruct_state && !sh->check_state)
		handle_stripe_dirtying5(conf, sh, &s, disks);

	/* maybe we need to check and possibly fix the parity for this stripe
	 * Any reads will already have been scheduled, so we just see if enough
	 * data is available.  The parity check is held off while parity
	 * dependent operations are in flight.
	 */
	if (sh->check_state ||
	    (s.syncing && s.locked == 0 &&
	     !test_bit(STRIPE_COMPUTE_RUN, &sh->state) &&
	     !test_bit(STRIPE_INSYNC, &sh->state)))
		handle_parity_checks5(conf, sh, &s, disks);

	if (s.syncing && s.locked == 0 && test_bit(STRIPE_INSYNC, &sh->state)) {
		md_done_sync(conf->mddev, STRIPE_SECTORS,1);
		clear_bit(STRIPE_SYNCING, &sh->state);
	}

	/* If the failed drive is just a ReadError, then we might need to progress
	 * the repair/check process
	 */
	if (s.failed == 1 && !conf->mddev->ro &&
	    test_bit(R5_ReadError, &sh->dev[s.failed_num].flags)
	    && !test_bit(R5_LOCKED, &sh->dev[s.failed_num].flags)
	    && test_bit(R5_UPTODATE, &sh->dev[s.failed_num].flags)
		) {
		dev = &sh->dev[s.failed_num];
		if (!test_bit(R5_ReWrite, &dev->flags)) {
			set_bit(R5_Wantwrite, &dev->flags);
			set_bit(R5_ReWrite, &dev->flags);
			set_bit(R5_LOCKED, &dev->flags);
			s.locked++;
		} else {
			/* let's read it back */
			set_bit(R5_Wantread, &dev->flags);
			set_bit(R5_LOCKED, &dev->flags);
			s.locked++;
		}
	}

	/* Finish reconstruct operations initiated by the expansion process */
	if (sh->reconstruct_state == reconstruct_state_result) {
		struct stripe_head *sh2
			= get_active_stripe(conf, sh->sector, 1, 1);
		if (sh2 && test_bit(STRIPE_EXPAND_SOURCE, &sh2->state)) {
			/* sh cannot be written until sh2 has been read.
			 * so arrange for sh to be delayed a little
			 */
			set_bit(STRIPE_DELAYED, &sh->state);
			set_bit(STRIPE_HANDLE, &sh->state);
			if (!test_and_set_bit(STRIPE_PREREAD_ACTIVE,
					      &sh2->state))
				atomic_inc(&conf->preread_active_stripes);
			release_stripe(sh2);
			goto unlock;
		}
		if (sh2)
			release_stripe(sh2);

		sh->reconstruct_state = reconstruct_state_idle;
		clear_bit(STRIPE_EXPANDING, &sh->state);
		for (i = conf->raid_disks; i--; ) {
			set_bit(R5_Wantwrite, &sh->dev[i].flags);
			set_bit(R5_LOCKED, &sh->dev[i].flags);
			s.locked++;
		}
	}

	if (s.expanded && test_bit(STRIPE_EXPANDING, &sh->state) &&
	    !sh->reconstruct_state) {
		/* Need to write out all blocks after computing parity */
		sh->disks = conf->raid_disks;
		stripe_set_idx(sh->sector, conf, 0, sh);
		schedule_reconstruction5(sh, &s, 1, 1);
	} else if (s.expanded && !sh->reconstruct_state && s.locked == 0) {
		clear_bit(STRIPE_EXPAND_READY, &sh->state);
		atomic_dec(&conf->reshape_stripes);
		wake_up(&conf->wait_for_overlap);
		md_done_sync(conf->mddev, STRIPE_SECTORS, 1);
	}

	if (s.expanding && s.locked == 0 &&
	    !test_bit(STRIPE_COMPUTE_RUN, &sh->state))
		handle_stripe_expansion(conf, sh, NULL);

 unlock:
	spin_unlock(&sh->lock);

	/* wait for this device to become unblocked */
	if (unlikely(blocked_rdev))
		md_wait_for_blocked_rdev(blocked_rdev, conf->mddev);

	if (s.ops_request)
		raid5_run_ops(sh, s.ops_request);

	ops_run_io(sh, &s);

	return_io(return_bi);

	return blocked_rdev == NULL;
}

static bool handle_stripe6(struct stripe_head *sh, struct page *tmp_page)
{
	raid5_conf_t *conf = sh->raid_conf;
	int disks = sh->disks;
	struct bio *return_bi = NULL;
	int i, pd_idx = sh->pd_idx, qd_idx = sh->qd_idx;
	struct stripe_head_state s;
	struct r6_state r6s;
	struct r5dev *dev, *pdev, *qdev;
	mdk_rdev_t *blocked_rdev = NULL;

	pr_debug("handling stripe %llu, state=%#lx cnt=%d, "
		"pd_idx=%d, qd_idx=%d\n",
	       (unsigned long long)sh->sector, sh->state,
	       atomic_read(&sh->count), pd_idx, qd_idx);
	memset(&s, 0, sizeof(s));

	spin_lock(&sh->lock);
	clear_bit(STRIPE_HANDLE, &sh->state);
	clear_bit(STRIPE_DELAYED, &sh->state);

	s.syncing = test_bit(STRIPE_SYNCING, &sh->state);
	s.expanding = test_bit(STRIPE_EXPAND_SOURCE, &sh->state);
	s.expanded = test_bit(STRIPE_EXPAND_READY, &sh->state);
	/* Now to look around and see what can be done */

	rcu_read_lock();
	for (i=disks; i--; ) {
		mdk_rdev_t *rdev;
		dev = &sh->dev[i];
		clear_bit(R5_Insync, &dev->flags);

		pr_debug("check %d: state 0x%lx read %p write %p written %p\n",
			i, dev->flags, dev->toread, dev->towrite, dev->written);
		/* maybe we can reply to a read */
		if (test_bit(R5_UPTODATE, &dev->flags) && dev->toread) {
			struct bio *rbi, *rbi2;
			pr_debug("Return read for disc %d\n", i);
			spin_lock_irq(&conf->device_lock);
			rbi = dev->toread;
			dev->toread = NULL;
			if (test_and_clear_bit(R5_Overlap, &dev->flags))
				wake_up(&conf->wait_for_overlap);
			spin_unlock_irq(&conf->device_lock);
			while (rbi && rbi->bi_sector < dev->sector + STRIPE_SECTORS) {
				copy_data(0, rbi, dev->page, dev->sector);
				rbi2 = r5_next_bio(rbi, dev->sector);
				spin_lock_irq(&conf->device_lock);
				if (!raid5_dec_bi_phys_segments(rbi)) {
					rbi->bi_next = return_bi;
					return_bi = rbi;
				}
				spin_unlock_irq(&conf->device_lock);
				rbi = rbi2;
			}
		}

		/* now count some things */
		if (test_bit(R5_LOCKED, &dev->flags)) s.locked++;
		if (test_bit(R5_UPTODATE, &dev->flags)) s.uptodate++;


		if (dev->toread)
			s.to_read++;
		if (dev->towrite) {
			s.to_write++;
			if (!test_bit(R5_OVERWRITE, &dev->flags))
				s.non_overwrite++;
		}
		if (dev->written)
			s.written++;
		rdev = rcu_dereference(conf->disks[i].rdev);
		if (blocked_rdev == NULL &&
		    rdev && unlikely(test_bit(Blocked, &rdev->flags))) {
			blocked_rdev = rdev;
			atomic_inc(&rdev->nr_pending);
		}
		if (!rdev || !test_bit(In_sync, &rdev->flags)) {
			/* The ReadError flag will just be confusing now */
			clear_bit(R5_ReadError, &dev->flags);
			clear_bit(R5_ReWrite, &dev->flags);
		}
		if (!rdev || !test_bit(In_sync, &rdev->flags)
		    || test_bit(R5_ReadError, &dev->flags)) {
			if (s.failed < 2)
				r6s.failed_num[s.failed] = i;
			s.failed++;
		} else
			set_bit(R5_Insync, &dev->flags);
	}
	rcu_read_unlock();

	if (unlikely(blocked_rdev)) {
		if (s.syncing || s.expanding || s.expanded ||
		    s.to_write || s.written) {
			set_bit(STRIPE_HANDLE, &sh->state);
			goto unlock;
		}
		/* There is nothing for the blocked_rdev to block */
		rdev_dec_pending(blocked_rdev, conf->mddev);
		blocked_rdev = NULL;
	}

	pr_debug("locked=%d uptodate=%d to_read=%d"
	       " to_write=%d failed=%d failed_num=%d,%d\n",
	       s.locked, s.uptodate, s.to_read, s.to_write, s.failed,
	       r6s.failed_num[0], r6s.failed_num[1]);
	/* check if the array has lost >2 devices and, if so, some requests
	 * might need to be failed
	 */
	if (s.failed > 2 && s.to_read+s.to_write+s.written)
		handle_failed_stripe(conf, sh, &s, disks, &return_bi);
	if (s.failed > 2 && s.syncing) {
		md_done_sync(conf->mddev, STRIPE_SECTORS,0);
		clear_bit(STRIPE_SYNCING, &sh->state);
		s.syncing = 0;
	}

	/*
	 * might be able to return some write requests if the parity blocks
	 * are safe, or on a failed drive
	 */
	pdev = &sh->dev[pd_idx];
	r6s.p_failed = (s.failed >= 1 && r6s.failed_num[0] == pd_idx)
		|| (s.failed >= 2 && r6s.failed_num[1] == pd_idx);
	qdev = &sh->dev[qd_idx];
	r6s.q_failed = (s.failed >= 1 && r6s.failed_num[0] == qd_idx)
		|| (s.failed >= 2 && r6s.failed_num[1] == qd_idx);

	if ( s.written &&
	     ( r6s.p_failed || ((test_bit(R5_Insync, &pdev->flags)
			     && !test_bit(R5_LOCKED, &pdev->flags)
			     && test_bit(R5_UPTODATE, &pdev->flags)))) &&
	     ( r6s.q_failed || ((test_bit(R5_Insync, &qdev->flags)
			     && !test_bit(R5_LOCKED, &qdev->flags)
			     && test_bit(R5_UPTODATE, &qdev->flags)))))
		handle_stripe_clean_event(conf, sh, disks, &return_bi);

	/* Now we might consider reading some blocks, either to check/generate
	 * parity, or to satisfy requests
	 * or to load a block that is being partially written.
	 */
	if (s.to_read || s.non_overwrite || (s.to_write && s.failed) ||
	    (s.syncing && (s.uptodate < disks)) || s.expanding)
		handle_stripe_fill6(sh, &s, &r6s, disks);

	/* now to consider writing and what else, if anything should be read */
	if (s.to_write)
		handle_stripe_dirtying6(conf, sh, &s, &r6s, disks);

	/* maybe we need to check and possibly fix the parity for this stripe
	 * Any reads will already have been scheduled, so we just see if enough
	 * data is available
	 */
	if (s.syncing && s.locked == 0 && !test_bit(STRIPE_INSYNC, &sh->state))
		handle_parity_checks6(conf, sh, &s, &r6s, tmp_page, disks);

	if (s.syncing && s.locked == 0 && test_bit(STRIPE_INSYNC, &sh->state)) {
		md_done_sync(conf->mddev, STRIPE_SECTORS,1);
		clear_bit(STRIPE_SYNCING, &sh->state);
	}

	/* If the failed drives are just a ReadError, then we might need
	 * to progress the repair/check process
	 */
	if (s.failed <= 2 && !conf->mddev->ro)
		for (i = 0; i < s.failed; i++) {
			dev = &sh->dev[r6s.failed_num[i]];
			if (test_bit(R5_ReadError, &dev->flags)
			    && !test_bit(R5_LOCKED, &dev->flags)
			    && test_bit(R5_UPTODATE, &dev->flags)
				) {
				if (!test_bit(R5_ReWrite, &dev->flags)) {
					set_bit(R5_Wantwrite, &dev->flags);
					set_bit(R5_ReWrite, &dev->flags);
					set_bit(R5_LOCKED, &dev->flags);
				} else {
					/* let's read it back */
					set_bit(R5_Wantread, &dev->flags);
					set_bit(R5_LOCKED, &dev->flags);
				}
			}
		}

	if (s.expanded && test_bit(STRIPE_EXPANDING, &sh->state)) {
		struct stripe_head *sh2
			= get_active_stripe(conf, sh->sector, 1, 1);
		if (sh2 && test_bit(STRIPE_EXPAND_SOURCE, &sh2->state)) {
			/* sh cannot be written until sh2 has been read.
			 * so arrange for sh to be delayed a little
			 */
			set_bit(STRIPE_DELAYED, &sh->state);
			set_bit(STRIPE_HANDLE, &sh->state);
			if (!test_and_set_bit(STRIPE_PREREAD_ACTIVE,
					      &sh2->state))
				atomic_inc(&conf->preread_active_stripes);
			release_stripe(sh2);
			goto unlock;
		}
		if (sh2)
			release_stripe(sh2);

		/* Need to write out all blocks after computing P&Q */
		sh->disks = conf->raid_disks;
		stripe_set_idx(sh->sector, conf, 0, sh);
		compute_parity6(sh, RECONSTRUCT_WRITE);
		for (i = conf->raid_disks ; i-- ;  ) {
			set_bit(R5_LOCKED, &sh->dev[i].flags);
			s.locked++;
			set_bit(R5_Wantwrite, &sh->dev[i].flags);
		}
		clear_bit(STRIPE_EXPANDING, &sh->state);
	} else if (s.expanded) {
		clear_bit(STRIPE_EXPAND_READY, &sh->state);
		atomic_dec(&conf->reshape_stripes);
		wake_up(&conf->wait_for_overlap);
		md_done_sync(conf->mddev, STRIPE_SECTORS, 1);
	}

	if (s.expanding && s.locked == 0 &&
	    !test_bit(STRIPE_COMPUTE_RUN, &sh->state))
		handle_stripe_expansion(conf, sh, &r6s);

 unlock:
	spin_unlock(&sh->lock);

	/* wait for this device to become unblocked */
	if (unlikely(blocked_rdev))
		md_wait_for_blocked_rdev(blocked_rdev, conf->mddev);

	ops_run_io(sh, &s);

	return_io(return_bi);

	return blocked_rdev == NULL;
}

/* returns true if the stripe was handled */
static bool handle_stripe(struct stripe_head *sh, struct page *tmp_page)
{
	if (sh->raid_conf->level == 6)
		return handle_stripe6(sh, tmp_page);
	else
		return handle_stripe5(sh);
}



static void raid5_activate_delayed(raid5_conf_t *conf)
{
	if (atomic_read(&conf->preread_active_stripes) < IO_THRESHOLD) {
		while (!list_empty(&conf->delayed_list)) {
			struct list_head *l = conf->delayed_list.next;
			struct stripe_head *sh;
			sh = list_entry(l, struct stripe_head, lru);
			list_del_init(l);
			clear_bit(STRIPE_DELAYED, &sh->state);
			if (!test_and_set_bit(STRIPE_PREREAD_ACTIVE, &sh->state))
				atomic_inc(&conf->preread_active_stripes);
			list_add_tail(&sh->lru, &conf->hold_list);
		}
	} else
		blk_plug_device(conf->mddev->queue);
}

static void activate_bit_delay(raid5_conf_t *conf)
{
	/* device_lock is held */
	struct list_head head;
	list_add(&head, &conf->bitmap_list);
	list_del_init(&conf->bitmap_list);
	while (!list_empty(&head)) {
		struct stripe_head *sh = list_entry(head.next, struct stripe_head, lru);
		list_del_init(&sh->lru);
		atomic_inc(&sh->count);
		__release_stripe(conf, sh);
	}
}

static void unplug_slaves(mddev_t *mddev)
{
	raid5_conf_t *conf = mddev_to_conf(mddev);
	int i;

	rcu_read_lock();
	for (i=0; i<mddev->raid_disks; i++) {
		mdk_rdev_t *rdev = rcu_dereference(conf->disks[i].rdev);
		if (rdev && !test_bit(Faulty, &rdev->flags) && atomic_read(&rdev->nr_pending)) {
			struct request_queue *r_queue = bdev_get_queue(rdev->bdev);

			atomic_inc(&rdev->nr_pending);
			rcu_read_unlock();

			blk_unplug(r_queue);

			rdev_dec_pending(rdev, mddev);
			rcu_read_lock();
		}
	}
	rcu_read_unlock();
}

static void raid5_unplug_device(struct request_queue *q)
{
	mddev_t *mddev = q->queuedata;
	raid5_conf_t *conf = mddev_to_conf(mddev);
	unsigned long flags;

	spin_lock_irqsave(&conf->device_lock, flags);

	if (blk_remove_plug(q)) {
		conf->seq_flush++;
		raid5_activate_delayed(conf);
	}
	md_wakeup_thread(mddev->thread);

	spin_unlock_irqrestore(&conf->device_lock, flags);

	unplug_slaves(mddev);
}

static int raid5_congested(void *data, int bits)
{
	mddev_t *mddev = data;
	raid5_conf_t *conf = mddev_to_conf(mddev);

	/* No difference between reads and writes.  Just check
	 * how busy the stripe_cache is
	 */
	if (conf->inactive_blocked)
		return 1;
	if (conf->quiesce)
		return 1;
	if (list_empty_careful(&conf->inactive_list))
		return 1;

	return 0;
}

/* We want read requests to align with chunks where possible,
 * but write requests don't need to.
 */
static int raid5_mergeable_bvec(struct request_queue *q,
				struct bvec_merge_data *bvm,
				struct bio_vec *biovec)
{
	mddev_t *mddev = q->queuedata;
	sector_t sector = bvm->bi_sector + get_start_sect(bvm->bi_bdev);
	int max;
	unsigned int chunk_sectors = mddev->chunk_size >> 9;
	unsigned int bio_sectors = bvm->bi_size >> 9;

	if ((bvm->bi_rw & 1) == WRITE)
		return biovec->bv_len; /* always allow writes to be mergeable */

	if (mddev->new_chunk < mddev->chunk_size)
		chunk_sectors = mddev->new_chunk >> 9;
	max =  (chunk_sectors - ((sector & (chunk_sectors - 1)) + bio_sectors)) << 9;
	if (max < 0) max = 0;
	if (max <= biovec->bv_len && bio_sectors == 0)
		return biovec->bv_len;
	else
		return max;
}


static int in_chunk_boundary(mddev_t *mddev, struct bio *bio)
{
	sector_t sector = bio->bi_sector + get_start_sect(bio->bi_bdev);
	unsigned int chunk_sectors = mddev->chunk_size >> 9;
	unsigned int bio_sectors = bio->bi_size >> 9;

	if (mddev->new_chunk < mddev->chunk_size)
		chunk_sectors = mddev->new_chunk >> 9;
	return  chunk_sectors >=
		((sector & (chunk_sectors - 1)) + bio_sectors);
}

/*
 *  add bio to the retry LIFO  ( in O(1) ... we are in interrupt )
 *  later sampled by raid5d.
 */
static void add_bio_to_retry(struct bio *bi,raid5_conf_t *conf)
{
	unsigned long flags;

	spin_lock_irqsave(&conf->device_lock, flags);

	bi->bi_next = conf->retry_read_aligned_list;
	conf->retry_read_aligned_list = bi;

	spin_unlock_irqrestore(&conf->device_lock, flags);
	md_wakeup_thread(conf->mddev->thread);
}


static struct bio *remove_bio_from_retry(raid5_conf_t *conf)
{
	struct bio *bi;

	bi = conf->retry_read_aligned;
	if (bi) {
		conf->retry_read_aligned = NULL;
		return bi;
	}
	bi = conf->retry_read_aligned_list;
	if(bi) {
		conf->retry_read_aligned_list = bi->bi_next;
		bi->bi_next = NULL;
		/*
		 * this sets the active strip count to 1 and the processed
		 * strip count to zero (upper 8 bits)
		 */
		bi->bi_phys_segments = 1; /* biased count of active stripes */
	}

	return bi;
}


/*
 *  The "raid5_align_endio" should check if the read succeeded and if it
 *  did, call bio_endio on the original bio (having bio_put the new bio
 *  first).
 *  If the read failed..
 */
static void raid5_align_endio(struct bio *bi, int error)
{
	struct bio* raid_bi  = bi->bi_private;
	mddev_t *mddev;
	raid5_conf_t *conf;
	int uptodate = test_bit(BIO_UPTODATE, &bi->bi_flags);
	mdk_rdev_t *rdev;

	bio_put(bi);

	mddev = raid_bi->bi_bdev->bd_disk->queue->queuedata;
	conf = mddev_to_conf(mddev);
	rdev = (void*)raid_bi->bi_next;
	raid_bi->bi_next = NULL;

	rdev_dec_pending(rdev, conf->mddev);

	if (!error && uptodate) {
		bio_endio(raid_bi, 0);
		if (atomic_dec_and_test(&conf->active_aligned_reads))
			wake_up(&conf->wait_for_stripe);
		return;
	}


	pr_debug("raid5_align_endio : io error...handing IO for a retry\n");

	add_bio_to_retry(raid_bi, conf);
}

static int bio_fits_rdev(struct bio *bi)
{
	struct request_queue *q = bdev_get_queue(bi->bi_bdev);

	if ((bi->bi_size>>9) > q->max_sectors)
		return 0;
	blk_recount_segments(q, bi);
	if (bi->bi_phys_segments > q->max_phys_segments)
		return 0;

	if (q->merge_bvec_fn)
		/* it's too hard to apply the merge_bvec_fn at this stage,
		 * just just give up
		 */
		return 0;

	return 1;
}


static int chunk_aligned_read(struct request_queue *q, struct bio * raid_bio)
{
	mddev_t *mddev = q->queuedata;
	raid5_conf_t *conf = mddev_to_conf(mddev);
	unsigned int dd_idx;
	struct bio* align_bi;
	mdk_rdev_t *rdev;

	if (!in_chunk_boundary(mddev, raid_bio)) {
		pr_debug("chunk_aligned_read : non aligned\n");
		return 0;
	}
	/*
	 * use bio_clone to make a copy of the bio
	 */
	align_bi = bio_clone(raid_bio, GFP_NOIO);
	if (!align_bi)
		return 0;
	/*
	 *   set bi_end_io to a new function, and set bi_private to the
	 *     original bio.
	 */
	align_bi->bi_end_io  = raid5_align_endio;
	align_bi->bi_private = raid_bio;
	/*
	 *	compute position
	 */
	align_bi->bi_sector =  raid5_compute_sector(conf, raid_bio->bi_sector,
						    0,
						    &dd_idx, NULL);

	rcu_read_lock();
	rdev = rcu_dereference(conf->disks[dd_idx].rdev);
	if (rdev && test_bit(In_sync, &rdev->flags)) {
		atomic_inc(&rdev->nr_pending);
		rcu_read_unlock();
		raid_bio->bi_next = (void*)rdev;
		align_bi->bi_bdev =  rdev->bdev;
		align_bi->bi_flags &= ~(1 << BIO_SEG_VALID);
		align_bi->bi_sector += rdev->data_offset;

		if (!bio_fits_rdev(align_bi)) {
			/* too big in some way */
			bio_put(align_bi);
			rdev_dec_pending(rdev, mddev);
			return 0;
		}

		spin_lock_irq(&conf->device_lock);
		wait_event_lock_irq(conf->wait_for_stripe,
				    conf->quiesce == 0,
				    conf->device_lock, /* nothing */);
		atomic_inc(&conf->active_aligned_reads);
		spin_unlock_irq(&conf->device_lock);

		generic_make_request(align_bi);
		return 1;
	} else {
		rcu_read_unlock();
		bio_put(align_bi);
		return 0;
	}
}

/* __get_priority_stripe - get the next stripe to process
 *
 * Full stripe writes are allowed to pass preread active stripes up until
 * the bypass_threshold is exceeded.  In general the bypass_count
 * increments when the handle_list is handled before the hold_list; however, it
 * will not be incremented when STRIPE_IO_STARTED is sampled set signifying a
 * stripe with in flight i/o.  The bypass_count will be reset when the
 * head of the hold_list has changed, i.e. the head was promoted to the
 * handle_list.
 */
static struct stripe_head *__get_priority_stripe(raid5_conf_t *conf)
{
	struct stripe_head *sh;

	pr_debug("%s: handle: %s hold: %s full_writes: %d bypass_count: %d\n",
		  __func__,
		  list_empty(&conf->handle_list) ? "empty" : "busy",
		  list_empty(&conf->hold_list) ? "empty" : "busy",
		  atomic_read(&conf->pending_full_writes), conf->bypass_count);

	if (!list_empty(&conf->handle_list)) {
		sh = list_entry(conf->handle_list.next, typeof(*sh), lru);

		if (list_empty(&conf->hold_list))
			conf->bypass_count = 0;
		else if (!test_bit(STRIPE_IO_STARTED, &sh->state)) {
			if (conf->hold_list.next == conf->last_hold)
				conf->bypass_count++;
			else {
				conf->last_hold = conf->hold_list.next;
				conf->bypass_count -= conf->bypass_threshold;
				if (conf->bypass_count < 0)
					conf->bypass_count = 0;
			}
		}
	} else if (!list_empty(&conf->hold_list) &&
		   ((conf->bypass_threshold &&
		     conf->bypass_count > conf->bypass_threshold) ||
		    atomic_read(&conf->pending_full_writes) == 0)) {
		sh = list_entry(conf->hold_list.next,
				typeof(*sh), lru);
		conf->bypass_count -= conf->bypass_threshold;
		if (conf->bypass_count < 0)
			conf->bypass_count = 0;
	} else
		return NULL;

	list_del_init(&sh->lru);
	atomic_inc(&sh->count);
	BUG_ON(atomic_read(&sh->count) != 1);
	return sh;
}

static int make_request(struct request_queue *q, struct bio * bi)
{
	mddev_t *mddev = q->queuedata;
	raid5_conf_t *conf = mddev_to_conf(mddev);
	int dd_idx;
	sector_t new_sector;
	sector_t logical_sector, last_sector;
	struct stripe_head *sh;
	const int rw = bio_data_dir(bi);
	int cpu, remaining;

	if (unlikely(bio_barrier(bi))) {
		bio_endio(bi, -EOPNOTSUPP);
		return 0;
	}

	md_write_start(mddev, bi);

	cpu = part_stat_lock();
	part_stat_inc(cpu, &mddev->gendisk->part0, ios[rw]);
	part_stat_add(cpu, &mddev->gendisk->part0, sectors[rw],
		      bio_sectors(bi));
	part_stat_unlock();

	if (rw == READ &&
	     mddev->reshape_position == MaxSector &&
	     chunk_aligned_read(q,bi))
		return 0;

	logical_sector = bi->bi_sector & ~((sector_t)STRIPE_SECTORS-1);
	last_sector = bi->bi_sector + (bi->bi_size>>9);
	bi->bi_next = NULL;
	bi->bi_phys_segments = 1;	/* over-loaded to count active stripes */

	for (;logical_sector < last_sector; logical_sector += STRIPE_SECTORS) {
		DEFINE_WAIT(w);
		int disks, data_disks;
		int previous;

	retry:
		previous = 0;
		disks = conf->raid_disks;
		prepare_to_wait(&conf->wait_for_overlap, &w, TASK_UNINTERRUPTIBLE);
		if (unlikely(conf->reshape_progress != MaxSector)) {
			/* spinlock is needed as reshape_progress may be
			 * 64bit on a 32bit platform, and so it might be
			 * possible to see a half-updated value
			 * Ofcourse reshape_progress could change after
			 * the lock is dropped, so once we get a reference
			 * to the stripe that we think it is, we will have
			 * to check again.
			 */
			spin_lock_irq(&conf->device_lock);
			if (mddev->delta_disks < 0
			    ? logical_sector < conf->reshape_progress
			    : logical_sector >= conf->reshape_progress) {
				disks = conf->previous_raid_disks;
				previous = 1;
			} else {
				if (mddev->delta_disks < 0
				    ? logical_sector < conf->reshape_safe
				    : logical_sector >= conf->reshape_safe) {
					spin_unlock_irq(&conf->device_lock);
					schedule();
					goto retry;
				}
			}
			spin_unlock_irq(&conf->device_lock);
		}
		data_disks = disks - conf->max_degraded;

		new_sector = raid5_compute_sector(conf, logical_sector,
						  previous,
						  &dd_idx, NULL);
		pr_debug("raid5: make_request, sector %llu logical %llu\n",
			(unsigned long long)new_sector, 
			(unsigned long long)logical_sector);

		sh = get_active_stripe(conf, new_sector, previous,
				       (bi->bi_rw&RWA_MASK));
		if (sh) {
			if (unlikely(previous)) {
				/* expansion might have moved on while waiting for a
				 * stripe, so we must do the range check again.
				 * Expansion could still move past after this
				 * test, but as we are holding a reference to
				 * 'sh', we know that if that happens,
				 *  STRIPE_EXPANDING will get set and the expansion
				 * won't proceed until we finish with the stripe.
				 */
				int must_retry = 0;
				spin_lock_irq(&conf->device_lock);
				if (mddev->delta_disks < 0
				    ? logical_sector >= conf->reshape_progress
				    : logical_sector < conf->reshape_progress)
					/* mismatch, need to try again */
					must_retry = 1;
				spin_unlock_irq(&conf->device_lock);
				if (must_retry) {
					release_stripe(sh);
					goto retry;
				}
			}
			/* FIXME what if we get a false positive because these
			 * are being updated.
			 */
			if (logical_sector >= mddev->suspend_lo &&
			    logical_sector < mddev->suspend_hi) {
				release_stripe(sh);
				schedule();
				goto retry;
			}

			if (test_bit(STRIPE_EXPANDING, &sh->state) ||
			    !add_stripe_bio(sh, bi, dd_idx, (bi->bi_rw&RW_MASK))) {
				/* Stripe is busy expanding or
				 * add failed due to overlap.  Flush everything
				 * and wait a while
				 */
				raid5_unplug_device(mddev->queue);
				release_stripe(sh);
				schedule();
				goto retry;
			}
			finish_wait(&conf->wait_for_overlap, &w);
			set_bit(STRIPE_HANDLE, &sh->state);
			clear_bit(STRIPE_DELAYED, &sh->state);
			release_stripe(sh);
		} else {
			/* cannot get stripe for read-ahead, just give-up */
			clear_bit(BIO_UPTODATE, &bi->bi_flags);
			finish_wait(&conf->wait_for_overlap, &w);
			break;
		}
			
	}
	spin_lock_irq(&conf->device_lock);
	remaining = raid5_dec_bi_phys_segments(bi);
	spin_unlock_irq(&conf->device_lock);
	if (remaining == 0) {

		if ( rw == WRITE )
			md_write_end(mddev);

		bio_endio(bi, 0);
	}
	return 0;
}

static sector_t raid5_size(mddev_t *mddev, sector_t sectors, int raid_disks);

static sector_t reshape_request(mddev_t *mddev, sector_t sector_nr, int *skipped)
{
	/* reshaping is quite different to recovery/resync so it is
	 * handled quite separately ... here.
	 *
	 * On each call to sync_request, we gather one chunk worth of
	 * destination stripes and flag them as expanding.
	 * Then we find all the source stripes and request reads.
	 * As the reads complete, handle_stripe will copy the data
	 * into the destination stripe and release that stripe.
	 */
	raid5_conf_t *conf = (raid5_conf_t *) mddev->private;
	struct stripe_head *sh;
	sector_t first_sector, last_sector;
	int raid_disks = conf->previous_raid_disks;
	int data_disks = raid_disks - conf->max_degraded;
	int new_data_disks = conf->raid_disks - conf->max_degraded;
	int i;
	int dd_idx;
	sector_t writepos, readpos, safepos;
	sector_t stripe_addr;
	int reshape_sectors;
	struct list_head stripes;

	if (sector_nr == 0) {
		/* If restarting in the middle, skip the initial sectors */
		if (mddev->delta_disks < 0 &&
		    conf->reshape_progress < raid5_size(mddev, 0, 0)) {
			sector_nr = raid5_size(mddev, 0, 0)
				- conf->reshape_progress;
		} else if (mddev->delta_disks > 0 &&
			   conf->reshape_progress > 0)
			sector_nr = conf->reshape_progress;
		sector_div(sector_nr, new_data_disks);
		if (sector_nr) {
			*skipped = 1;
			return sector_nr;
		}
	}

	/* We need to process a full chunk at a time.
	 * If old and new chunk sizes differ, we need to process the
	 * largest of these
	 */
	if (mddev->new_chunk > mddev->chunk_size)
		reshape_sectors = mddev->new_chunk / 512;
	else
		reshape_sectors = mddev->chunk_size / 512;

	/* we update the metadata when there is more than 3Meg
	 * in the block range (that is rather arbitrary, should
	 * probably be time based) or when the data about to be
	 * copied would over-write the source of the data at
	 * the front of the range.
	 * i.e. one new_stripe along from reshape_progress new_maps
	 * to after where reshape_safe old_maps to
	 */
	writepos = conf->reshape_progress;
	sector_div(writepos, new_data_disks);
	readpos = conf->reshape_progress;
	sector_div(readpos, data_disks);
	safepos = conf->reshape_safe;
	sector_div(safepos, data_disks);
	if (mddev->delta_disks < 0) {
		writepos -= reshape_sectors;
		readpos += reshape_sectors;
		safepos += reshape_sectors;
	} else {
		writepos += reshape_sectors;
		readpos -= reshape_sectors;
		safepos -= reshape_sectors;
	}

	/* 'writepos' is the most advanced device address we might write.
	 * 'readpos' is the least advanced device address we might read.
	 * 'safepos' is the least address recorded in the metadata as having
	 *     been reshaped.
	 * If 'readpos' is behind 'writepos', then there is no way that we can
	 * ensure safety in the face of a crash - that must be done by userspace
	 * making a backup of the data.  So in that case there is no particular
	 * rush to update metadata.
	 * Otherwise if 'safepos' is behind 'writepos', then we really need to
	 * update the metadata to advance 'safepos' to match 'readpos' so that
	 * we can be safe in the event of a crash.
	 * So we insist on updating metadata if safepos is behind writepos and
	 * readpos is beyond writepos.
	 * In any case, update the metadata every 10 seconds.
	 * Maybe that number should be configurable, but I'm not sure it is
	 * worth it.... maybe it could be a multiple of safemode_delay???
	 */
	if ((mddev->delta_disks < 0
	     ? (safepos > writepos && readpos < writepos)
	     : (safepos < writepos && readpos > writepos)) ||
	    time_after(jiffies, conf->reshape_checkpoint + 10*HZ)) {
		/* Cannot proceed until we've updated the superblock... */
		wait_event(conf->wait_for_overlap,
			   atomic_read(&conf->reshape_stripes)==0);
		mddev->reshape_position = conf->reshape_progress;
<<<<<<< HEAD
=======
		mddev->curr_resync_completed = mddev->curr_resync;
>>>>>>> 6574612f
		conf->reshape_checkpoint = jiffies;
		set_bit(MD_CHANGE_DEVS, &mddev->flags);
		md_wakeup_thread(mddev->thread);
		wait_event(mddev->sb_wait, mddev->flags == 0 ||
			   kthread_should_stop());
		spin_lock_irq(&conf->device_lock);
		conf->reshape_safe = mddev->reshape_position;
		spin_unlock_irq(&conf->device_lock);
		wake_up(&conf->wait_for_overlap);
		sysfs_notify(&mddev->kobj, NULL, "sync_completed");
	}

	if (mddev->delta_disks < 0) {
		BUG_ON(conf->reshape_progress == 0);
		stripe_addr = writepos;
		BUG_ON((mddev->dev_sectors &
			~((sector_t)reshape_sectors - 1))
		       - reshape_sectors - stripe_addr
		       != sector_nr);
	} else {
		BUG_ON(writepos != sector_nr + reshape_sectors);
		stripe_addr = sector_nr;
	}
	INIT_LIST_HEAD(&stripes);
	for (i = 0; i < reshape_sectors; i += STRIPE_SECTORS) {
		int j;
		int skipped = 0;
		sh = get_active_stripe(conf, stripe_addr+i, 0, 0);
		set_bit(STRIPE_EXPANDING, &sh->state);
		atomic_inc(&conf->reshape_stripes);
		/* If any of this stripe is beyond the end of the old
		 * array, then we need to zero those blocks
		 */
		for (j=sh->disks; j--;) {
			sector_t s;
			if (j == sh->pd_idx)
				continue;
			if (conf->level == 6 &&
			    j == sh->qd_idx)
				continue;
			s = compute_blocknr(sh, j, 0);
			if (s < raid5_size(mddev, 0, 0)) {
				skipped = 1;
				continue;
			}
			memset(page_address(sh->dev[j].page), 0, STRIPE_SIZE);
			set_bit(R5_Expanded, &sh->dev[j].flags);
			set_bit(R5_UPTODATE, &sh->dev[j].flags);
		}
		if (!skipped) {
			set_bit(STRIPE_EXPAND_READY, &sh->state);
			set_bit(STRIPE_HANDLE, &sh->state);
		}
		list_add(&sh->lru, &stripes);
	}
	spin_lock_irq(&conf->device_lock);
	if (mddev->delta_disks < 0)
		conf->reshape_progress -= reshape_sectors * new_data_disks;
	else
		conf->reshape_progress += reshape_sectors * new_data_disks;
	spin_unlock_irq(&conf->device_lock);
	/* Ok, those stripe are ready. We can start scheduling
	 * reads on the source stripes.
	 * The source stripes are determined by mapping the first and last
	 * block on the destination stripes.
	 */
	first_sector =
		raid5_compute_sector(conf, stripe_addr*(new_data_disks),
				     1, &dd_idx, NULL);
	last_sector =
		raid5_compute_sector(conf, ((stripe_addr+conf->chunk_size/512)
					    *(new_data_disks) - 1),
				     1, &dd_idx, NULL);
	if (last_sector >= mddev->dev_sectors)
		last_sector = mddev->dev_sectors - 1;
	while (first_sector <= last_sector) {
		sh = get_active_stripe(conf, first_sector, 1, 0);
		set_bit(STRIPE_EXPAND_SOURCE, &sh->state);
		set_bit(STRIPE_HANDLE, &sh->state);
		release_stripe(sh);
		first_sector += STRIPE_SECTORS;
	}
	/* Now that the sources are clearly marked, we can release
	 * the destination stripes
	 */
	while (!list_empty(&stripes)) {
		sh = list_entry(stripes.next, struct stripe_head, lru);
		list_del_init(&sh->lru);
		release_stripe(sh);
	}
	/* If this takes us to the resync_max point where we have to pause,
	 * then we need to write out the superblock.
	 */
	sector_nr += reshape_sectors;
<<<<<<< HEAD
	if (sector_nr >= mddev->resync_max) {
=======
	if ((sector_nr - mddev->curr_resync_completed) * 2
	    >= mddev->resync_max - mddev->curr_resync_completed) {
>>>>>>> 6574612f
		/* Cannot proceed until we've updated the superblock... */
		wait_event(conf->wait_for_overlap,
			   atomic_read(&conf->reshape_stripes) == 0);
		mddev->reshape_position = conf->reshape_progress;
<<<<<<< HEAD
=======
		mddev->curr_resync_completed = mddev->curr_resync;
>>>>>>> 6574612f
		conf->reshape_checkpoint = jiffies;
		set_bit(MD_CHANGE_DEVS, &mddev->flags);
		md_wakeup_thread(mddev->thread);
		wait_event(mddev->sb_wait,
			   !test_bit(MD_CHANGE_DEVS, &mddev->flags)
			   || kthread_should_stop());
		spin_lock_irq(&conf->device_lock);
		conf->reshape_safe = mddev->reshape_position;
		spin_unlock_irq(&conf->device_lock);
		wake_up(&conf->wait_for_overlap);
		sysfs_notify(&mddev->kobj, NULL, "sync_completed");
	}
	return reshape_sectors;
}

/* FIXME go_faster isn't used */
static inline sector_t sync_request(mddev_t *mddev, sector_t sector_nr, int *skipped, int go_faster)
{
	raid5_conf_t *conf = (raid5_conf_t *) mddev->private;
	struct stripe_head *sh;
	sector_t max_sector = mddev->dev_sectors;
	int sync_blocks;
	int still_degraded = 0;
	int i;

	if (sector_nr >= max_sector) {
		/* just being told to finish up .. nothing much to do */
		unplug_slaves(mddev);

		if (test_bit(MD_RECOVERY_RESHAPE, &mddev->recovery)) {
			end_reshape(conf);
			return 0;
		}

		if (mddev->curr_resync < max_sector) /* aborted */
			bitmap_end_sync(mddev->bitmap, mddev->curr_resync,
					&sync_blocks, 1);
		else /* completed sync */
			conf->fullsync = 0;
		bitmap_close_sync(mddev->bitmap);

		return 0;
	}

	if (test_bit(MD_RECOVERY_RESHAPE, &mddev->recovery))
		return reshape_request(mddev, sector_nr, skipped);

	/* No need to check resync_max as we never do more than one
	 * stripe, and as resync_max will always be on a chunk boundary,
	 * if the check in md_do_sync didn't fire, there is no chance
	 * of overstepping resync_max here
	 */

	/* if there is too many failed drives and we are trying
	 * to resync, then assert that we are finished, because there is
	 * nothing we can do.
	 */
	if (mddev->degraded >= conf->max_degraded &&
	    test_bit(MD_RECOVERY_SYNC, &mddev->recovery)) {
		sector_t rv = mddev->dev_sectors - sector_nr;
		*skipped = 1;
		return rv;
	}
	if (!bitmap_start_sync(mddev->bitmap, sector_nr, &sync_blocks, 1) &&
	    !test_bit(MD_RECOVERY_REQUESTED, &mddev->recovery) &&
	    !conf->fullsync && sync_blocks >= STRIPE_SECTORS) {
		/* we can skip this block, and probably more */
		sync_blocks /= STRIPE_SECTORS;
		*skipped = 1;
		return sync_blocks * STRIPE_SECTORS; /* keep things rounded to whole stripes */
	}


	bitmap_cond_end_sync(mddev->bitmap, sector_nr);

	sh = get_active_stripe(conf, sector_nr, 0, 1);
	if (sh == NULL) {
		sh = get_active_stripe(conf, sector_nr, 0, 0);
		/* make sure we don't swamp the stripe cache if someone else
		 * is trying to get access
		 */
		schedule_timeout_uninterruptible(1);
	}
	/* Need to check if array will still be degraded after recovery/resync
	 * We don't need to check the 'failed' flag as when that gets set,
	 * recovery aborts.
	 */
	for (i=0; i<mddev->raid_disks; i++)
		if (conf->disks[i].rdev == NULL)
			still_degraded = 1;

	bitmap_start_sync(mddev->bitmap, sector_nr, &sync_blocks, still_degraded);

	spin_lock(&sh->lock);
	set_bit(STRIPE_SYNCING, &sh->state);
	clear_bit(STRIPE_INSYNC, &sh->state);
	spin_unlock(&sh->lock);

	/* wait for any blocked device to be handled */
	while(unlikely(!handle_stripe(sh, NULL)))
		;
	release_stripe(sh);

	return STRIPE_SECTORS;
}

static int  retry_aligned_read(raid5_conf_t *conf, struct bio *raid_bio)
{
	/* We may not be able to submit a whole bio at once as there
	 * may not be enough stripe_heads available.
	 * We cannot pre-allocate enough stripe_heads as we may need
	 * more than exist in the cache (if we allow ever large chunks).
	 * So we do one stripe head at a time and record in
	 * ->bi_hw_segments how many have been done.
	 *
	 * We *know* that this entire raid_bio is in one chunk, so
	 * it will be only one 'dd_idx' and only need one call to raid5_compute_sector.
	 */
	struct stripe_head *sh;
	int dd_idx;
	sector_t sector, logical_sector, last_sector;
	int scnt = 0;
	int remaining;
	int handled = 0;

	logical_sector = raid_bio->bi_sector & ~((sector_t)STRIPE_SECTORS-1);
	sector = raid5_compute_sector(conf, logical_sector,
				      0, &dd_idx, NULL);
	last_sector = raid_bio->bi_sector + (raid_bio->bi_size>>9);

	for (; logical_sector < last_sector;
	     logical_sector += STRIPE_SECTORS,
		     sector += STRIPE_SECTORS,
		     scnt++) {

		if (scnt < raid5_bi_hw_segments(raid_bio))
			/* already done this stripe */
			continue;

		sh = get_active_stripe(conf, sector, 0, 1);

		if (!sh) {
			/* failed to get a stripe - must wait */
			raid5_set_bi_hw_segments(raid_bio, scnt);
			conf->retry_read_aligned = raid_bio;
			return handled;
		}

		set_bit(R5_ReadError, &sh->dev[dd_idx].flags);
		if (!add_stripe_bio(sh, raid_bio, dd_idx, 0)) {
			release_stripe(sh);
			raid5_set_bi_hw_segments(raid_bio, scnt);
			conf->retry_read_aligned = raid_bio;
			return handled;
		}

		handle_stripe(sh, NULL);
		release_stripe(sh);
		handled++;
	}
	spin_lock_irq(&conf->device_lock);
	remaining = raid5_dec_bi_phys_segments(raid_bio);
	spin_unlock_irq(&conf->device_lock);
	if (remaining == 0)
		bio_endio(raid_bio, 0);
	if (atomic_dec_and_test(&conf->active_aligned_reads))
		wake_up(&conf->wait_for_stripe);
	return handled;
}



/*
 * This is our raid5 kernel thread.
 *
 * We scan the hash table for stripes which can be handled now.
 * During the scan, completed stripes are saved for us by the interrupt
 * handler, so that they will not have to wait for our next wakeup.
 */
static void raid5d(mddev_t *mddev)
{
	struct stripe_head *sh;
	raid5_conf_t *conf = mddev_to_conf(mddev);
	int handled;

	pr_debug("+++ raid5d active\n");

	md_check_recovery(mddev);

	handled = 0;
	spin_lock_irq(&conf->device_lock);
	while (1) {
		struct bio *bio;

		if (conf->seq_flush != conf->seq_write) {
			int seq = conf->seq_flush;
			spin_unlock_irq(&conf->device_lock);
			bitmap_unplug(mddev->bitmap);
			spin_lock_irq(&conf->device_lock);
			conf->seq_write = seq;
			activate_bit_delay(conf);
		}

		while ((bio = remove_bio_from_retry(conf))) {
			int ok;
			spin_unlock_irq(&conf->device_lock);
			ok = retry_aligned_read(conf, bio);
			spin_lock_irq(&conf->device_lock);
			if (!ok)
				break;
			handled++;
		}

		sh = __get_priority_stripe(conf);

		if (!sh)
			break;
		spin_unlock_irq(&conf->device_lock);
		
		handled++;
		handle_stripe(sh, conf->spare_page);
		release_stripe(sh);

		spin_lock_irq(&conf->device_lock);
	}
	pr_debug("%d stripes handled\n", handled);

	spin_unlock_irq(&conf->device_lock);

	async_tx_issue_pending_all();
	unplug_slaves(mddev);

	pr_debug("--- raid5d inactive\n");
}

static ssize_t
raid5_show_stripe_cache_size(mddev_t *mddev, char *page)
{
	raid5_conf_t *conf = mddev_to_conf(mddev);
	if (conf)
		return sprintf(page, "%d\n", conf->max_nr_stripes);
	else
		return 0;
}

static ssize_t
raid5_store_stripe_cache_size(mddev_t *mddev, const char *page, size_t len)
{
	raid5_conf_t *conf = mddev_to_conf(mddev);
	unsigned long new;
	int err;

	if (len >= PAGE_SIZE)
		return -EINVAL;
	if (!conf)
		return -ENODEV;

	if (strict_strtoul(page, 10, &new))
		return -EINVAL;
	if (new <= 16 || new > 32768)
		return -EINVAL;
	while (new < conf->max_nr_stripes) {
		if (drop_one_stripe(conf))
			conf->max_nr_stripes--;
		else
			break;
	}
	err = md_allow_write(mddev);
	if (err)
		return err;
	while (new > conf->max_nr_stripes) {
		if (grow_one_stripe(conf))
			conf->max_nr_stripes++;
		else break;
	}
	return len;
}

static struct md_sysfs_entry
raid5_stripecache_size = __ATTR(stripe_cache_size, S_IRUGO | S_IWUSR,
				raid5_show_stripe_cache_size,
				raid5_store_stripe_cache_size);

static ssize_t
raid5_show_preread_threshold(mddev_t *mddev, char *page)
{
	raid5_conf_t *conf = mddev_to_conf(mddev);
	if (conf)
		return sprintf(page, "%d\n", conf->bypass_threshold);
	else
		return 0;
}

static ssize_t
raid5_store_preread_threshold(mddev_t *mddev, const char *page, size_t len)
{
	raid5_conf_t *conf = mddev_to_conf(mddev);
	unsigned long new;
	if (len >= PAGE_SIZE)
		return -EINVAL;
	if (!conf)
		return -ENODEV;

	if (strict_strtoul(page, 10, &new))
		return -EINVAL;
	if (new > conf->max_nr_stripes)
		return -EINVAL;
	conf->bypass_threshold = new;
	return len;
}

static struct md_sysfs_entry
raid5_preread_bypass_threshold = __ATTR(preread_bypass_threshold,
					S_IRUGO | S_IWUSR,
					raid5_show_preread_threshold,
					raid5_store_preread_threshold);

static ssize_t
stripe_cache_active_show(mddev_t *mddev, char *page)
{
	raid5_conf_t *conf = mddev_to_conf(mddev);
	if (conf)
		return sprintf(page, "%d\n", atomic_read(&conf->active_stripes));
	else
		return 0;
}

static struct md_sysfs_entry
raid5_stripecache_active = __ATTR_RO(stripe_cache_active);

static struct attribute *raid5_attrs[] =  {
	&raid5_stripecache_size.attr,
	&raid5_stripecache_active.attr,
	&raid5_preread_bypass_threshold.attr,
	NULL,
};
static struct attribute_group raid5_attrs_group = {
	.name = NULL,
	.attrs = raid5_attrs,
};

static sector_t
raid5_size(mddev_t *mddev, sector_t sectors, int raid_disks)
{
	raid5_conf_t *conf = mddev_to_conf(mddev);

	if (!sectors)
		sectors = mddev->dev_sectors;
	if (!raid_disks) {
		/* size is defined by the smallest of previous and new size */
		if (conf->raid_disks < conf->previous_raid_disks)
			raid_disks = conf->raid_disks;
		else
			raid_disks = conf->previous_raid_disks;
	}

	sectors &= ~((sector_t)mddev->chunk_size/512 - 1);
	sectors &= ~((sector_t)mddev->new_chunk/512 - 1);
	return sectors * (raid_disks - conf->max_degraded);
}

static raid5_conf_t *setup_conf(mddev_t *mddev)
{
	raid5_conf_t *conf;
	int raid_disk, memory;
	mdk_rdev_t *rdev;
	struct disk_info *disk;

	if (mddev->new_level != 5
	    && mddev->new_level != 4
	    && mddev->new_level != 6) {
		printk(KERN_ERR "raid5: %s: raid level not set to 4/5/6 (%d)\n",
		       mdname(mddev), mddev->new_level);
		return ERR_PTR(-EIO);
	}
	if ((mddev->new_level == 5
	     && !algorithm_valid_raid5(mddev->new_layout)) ||
	    (mddev->new_level == 6
	     && !algorithm_valid_raid6(mddev->new_layout))) {
		printk(KERN_ERR "raid5: %s: layout %d not supported\n",
		       mdname(mddev), mddev->new_layout);
		return ERR_PTR(-EIO);
	}
	if (mddev->new_level == 6 && mddev->raid_disks < 4) {
		printk(KERN_ERR "raid6: not enough configured devices for %s (%d, minimum 4)\n",
		       mdname(mddev), mddev->raid_disks);
		return ERR_PTR(-EINVAL);
	}

	if (!mddev->new_chunk || mddev->new_chunk % PAGE_SIZE) {
		printk(KERN_ERR "raid5: invalid chunk size %d for %s\n",
			mddev->new_chunk, mdname(mddev));
		return ERR_PTR(-EINVAL);
	}

	conf = kzalloc(sizeof(raid5_conf_t), GFP_KERNEL);
	if (conf == NULL)
		goto abort;

	conf->raid_disks = mddev->raid_disks;
	if (mddev->reshape_position == MaxSector)
		conf->previous_raid_disks = mddev->raid_disks;
	else
		conf->previous_raid_disks = mddev->raid_disks - mddev->delta_disks;

	conf->disks = kzalloc(conf->raid_disks * sizeof(struct disk_info),
			      GFP_KERNEL);
	if (!conf->disks)
		goto abort;

	conf->mddev = mddev;

	if ((conf->stripe_hashtbl = kzalloc(PAGE_SIZE, GFP_KERNEL)) == NULL)
		goto abort;

	if (mddev->new_level == 6) {
		conf->spare_page = alloc_page(GFP_KERNEL);
		if (!conf->spare_page)
			goto abort;
	}
	spin_lock_init(&conf->device_lock);
	init_waitqueue_head(&conf->wait_for_stripe);
	init_waitqueue_head(&conf->wait_for_overlap);
	INIT_LIST_HEAD(&conf->handle_list);
	INIT_LIST_HEAD(&conf->hold_list);
	INIT_LIST_HEAD(&conf->delayed_list);
	INIT_LIST_HEAD(&conf->bitmap_list);
	INIT_LIST_HEAD(&conf->inactive_list);
	atomic_set(&conf->active_stripes, 0);
	atomic_set(&conf->preread_active_stripes, 0);
	atomic_set(&conf->active_aligned_reads, 0);
	conf->bypass_threshold = BYPASS_THRESHOLD;

	pr_debug("raid5: run(%s) called.\n", mdname(mddev));

	list_for_each_entry(rdev, &mddev->disks, same_set) {
		raid_disk = rdev->raid_disk;
		if (raid_disk >= conf->raid_disks
		    || raid_disk < 0)
			continue;
		disk = conf->disks + raid_disk;

		disk->rdev = rdev;

		if (test_bit(In_sync, &rdev->flags)) {
			char b[BDEVNAME_SIZE];
			printk(KERN_INFO "raid5: device %s operational as raid"
				" disk %d\n", bdevname(rdev->bdev,b),
				raid_disk);
		} else
			/* Cannot rely on bitmap to complete recovery */
			conf->fullsync = 1;
	}

	conf->chunk_size = mddev->new_chunk;
	conf->level = mddev->new_level;
	if (conf->level == 6)
		conf->max_degraded = 2;
	else
		conf->max_degraded = 1;
	conf->algorithm = mddev->new_layout;
	conf->max_nr_stripes = NR_STRIPES;
	conf->reshape_progress = mddev->reshape_position;
	if (conf->reshape_progress != MaxSector) {
		conf->prev_chunk = mddev->chunk_size;
		conf->prev_algo = mddev->layout;
	}

	memory = conf->max_nr_stripes * (sizeof(struct stripe_head) +
		 conf->raid_disks * ((sizeof(struct bio) + PAGE_SIZE))) / 1024;
	if (grow_stripes(conf, conf->max_nr_stripes)) {
		printk(KERN_ERR
			"raid5: couldn't allocate %dkB for buffers\n", memory);
		goto abort;
	} else
		printk(KERN_INFO "raid5: allocated %dkB for %s\n",
			memory, mdname(mddev));

	conf->thread = md_register_thread(raid5d, mddev, "%s_raid5");
	if (!conf->thread) {
		printk(KERN_ERR
		       "raid5: couldn't allocate thread for %s\n",
		       mdname(mddev));
		goto abort;
	}

	return conf;

 abort:
	if (conf) {
		shrink_stripes(conf);
		safe_put_page(conf->spare_page);
		kfree(conf->disks);
		kfree(conf->stripe_hashtbl);
		kfree(conf);
		return ERR_PTR(-EIO);
	} else
		return ERR_PTR(-ENOMEM);
}

static int run(mddev_t *mddev)
{
	raid5_conf_t *conf;
	int working_disks = 0;
	mdk_rdev_t *rdev;

	if (mddev->reshape_position != MaxSector) {
		/* Check that we can continue the reshape.
		 * Currently only disks can change, it must
		 * increase, and we must be past the point where
		 * a stripe over-writes itself
		 */
		sector_t here_new, here_old;
		int old_disks;
		int max_degraded = (mddev->level == 6 ? 2 : 1);

		if (mddev->new_level != mddev->level) {
			printk(KERN_ERR "raid5: %s: unsupported reshape "
			       "required - aborting.\n",
			       mdname(mddev));
			return -EINVAL;
		}
		old_disks = mddev->raid_disks - mddev->delta_disks;
		/* reshape_position must be on a new-stripe boundary, and one
		 * further up in new geometry must map after here in old
		 * geometry.
		 */
		here_new = mddev->reshape_position;
		if (sector_div(here_new, (mddev->new_chunk>>9)*
			       (mddev->raid_disks - max_degraded))) {
			printk(KERN_ERR "raid5: reshape_position not "
			       "on a stripe boundary\n");
			return -EINVAL;
		}
		/* here_new is the stripe we will write to */
		here_old = mddev->reshape_position;
		sector_div(here_old, (mddev->chunk_size>>9)*
			   (old_disks-max_degraded));
		/* here_old is the first stripe that we might need to read
		 * from */
		if (here_new >= here_old) {
			/* Reading from the same stripe as writing to - bad */
			printk(KERN_ERR "raid5: reshape_position too early for "
			       "auto-recovery - aborting.\n");
			return -EINVAL;
		}
		printk(KERN_INFO "raid5: reshape will continue\n");
		/* OK, we should be able to continue; */
	} else {
		BUG_ON(mddev->level != mddev->new_level);
		BUG_ON(mddev->layout != mddev->new_layout);
		BUG_ON(mddev->chunk_size != mddev->new_chunk);
		BUG_ON(mddev->delta_disks != 0);
	}

	if (mddev->private == NULL)
		conf = setup_conf(mddev);
	else
		conf = mddev->private;

	if (IS_ERR(conf))
		return PTR_ERR(conf);

	mddev->thread = conf->thread;
	conf->thread = NULL;
	mddev->private = conf;

	/*
	 * 0 for a fully functional array, 1 or 2 for a degraded array.
	 */
	list_for_each_entry(rdev, &mddev->disks, same_set)
		if (rdev->raid_disk >= 0 &&
		    test_bit(In_sync, &rdev->flags))
			working_disks++;

	mddev->degraded = conf->raid_disks - working_disks;

	if (mddev->degraded > conf->max_degraded) {
		printk(KERN_ERR "raid5: not enough operational devices for %s"
			" (%d/%d failed)\n",
			mdname(mddev), mddev->degraded, conf->raid_disks);
		goto abort;
	}

	/* device size must be a multiple of chunk size */
	mddev->dev_sectors &= ~(mddev->chunk_size / 512 - 1);
	mddev->resync_max_sectors = mddev->dev_sectors;

	if (mddev->degraded > 0 &&
	    mddev->recovery_cp != MaxSector) {
		if (mddev->ok_start_degraded)
			printk(KERN_WARNING
			       "raid5: starting dirty degraded array: %s"
			       "- data corruption possible.\n",
			       mdname(mddev));
		else {
			printk(KERN_ERR
			       "raid5: cannot start dirty degraded array for %s\n",
			       mdname(mddev));
			goto abort;
		}
	}

	if (mddev->degraded == 0)
		printk("raid5: raid level %d set %s active with %d out of %d"
		       " devices, algorithm %d\n", conf->level, mdname(mddev),
		       mddev->raid_disks-mddev->degraded, mddev->raid_disks,
		       mddev->new_layout);
	else
		printk(KERN_ALERT "raid5: raid level %d set %s active with %d"
			" out of %d devices, algorithm %d\n", conf->level,
			mdname(mddev), mddev->raid_disks - mddev->degraded,
			mddev->raid_disks, mddev->new_layout);

	print_raid5_conf(conf);

	if (conf->reshape_progress != MaxSector) {
		printk("...ok start reshape thread\n");
		conf->reshape_safe = conf->reshape_progress;
		atomic_set(&conf->reshape_stripes, 0);
		clear_bit(MD_RECOVERY_SYNC, &mddev->recovery);
		clear_bit(MD_RECOVERY_CHECK, &mddev->recovery);
		set_bit(MD_RECOVERY_RESHAPE, &mddev->recovery);
		set_bit(MD_RECOVERY_RUNNING, &mddev->recovery);
		mddev->sync_thread = md_register_thread(md_do_sync, mddev,
							"%s_reshape");
	}

	/* read-ahead size must cover two whole stripes, which is
	 * 2 * (datadisks) * chunksize where 'n' is the number of raid devices
	 */
	{
		int data_disks = conf->previous_raid_disks - conf->max_degraded;
		int stripe = data_disks *
			(mddev->chunk_size / PAGE_SIZE);
		if (mddev->queue->backing_dev_info.ra_pages < 2 * stripe)
			mddev->queue->backing_dev_info.ra_pages = 2 * stripe;
	}

	/* Ok, everything is just fine now */
	if (sysfs_create_group(&mddev->kobj, &raid5_attrs_group))
		printk(KERN_WARNING
		       "raid5: failed to create sysfs attributes for %s\n",
		       mdname(mddev));

	mddev->queue->queue_lock = &conf->device_lock;

	mddev->queue->unplug_fn = raid5_unplug_device;
	mddev->queue->backing_dev_info.congested_data = mddev;
	mddev->queue->backing_dev_info.congested_fn = raid5_congested;

	md_set_array_sectors(mddev, raid5_size(mddev, 0, 0));

	blk_queue_merge_bvec(mddev->queue, raid5_mergeable_bvec);

	return 0;
abort:
	md_unregister_thread(mddev->thread);
	mddev->thread = NULL;
	if (conf) {
		shrink_stripes(conf);
		print_raid5_conf(conf);
		safe_put_page(conf->spare_page);
		kfree(conf->disks);
		kfree(conf->stripe_hashtbl);
		kfree(conf);
	}
	mddev->private = NULL;
	printk(KERN_ALERT "raid5: failed to run raid set %s\n", mdname(mddev));
	return -EIO;
}



static int stop(mddev_t *mddev)
{
	raid5_conf_t *conf = (raid5_conf_t *) mddev->private;

	md_unregister_thread(mddev->thread);
	mddev->thread = NULL;
	shrink_stripes(conf);
	kfree(conf->stripe_hashtbl);
	mddev->queue->backing_dev_info.congested_fn = NULL;
	blk_sync_queue(mddev->queue); /* the unplug fn references 'conf'*/
	sysfs_remove_group(&mddev->kobj, &raid5_attrs_group);
	kfree(conf->disks);
	kfree(conf);
	mddev->private = NULL;
	return 0;
}

#ifdef DEBUG
static void print_sh(struct seq_file *seq, struct stripe_head *sh)
{
	int i;

	seq_printf(seq, "sh %llu, pd_idx %d, state %ld.\n",
		   (unsigned long long)sh->sector, sh->pd_idx, sh->state);
	seq_printf(seq, "sh %llu,  count %d.\n",
		   (unsigned long long)sh->sector, atomic_read(&sh->count));
	seq_printf(seq, "sh %llu, ", (unsigned long long)sh->sector);
	for (i = 0; i < sh->disks; i++) {
		seq_printf(seq, "(cache%d: %p %ld) ",
			   i, sh->dev[i].page, sh->dev[i].flags);
	}
	seq_printf(seq, "\n");
}

static void printall(struct seq_file *seq, raid5_conf_t *conf)
{
	struct stripe_head *sh;
	struct hlist_node *hn;
	int i;

	spin_lock_irq(&conf->device_lock);
	for (i = 0; i < NR_HASH; i++) {
		hlist_for_each_entry(sh, hn, &conf->stripe_hashtbl[i], hash) {
			if (sh->raid_conf != conf)
				continue;
			print_sh(seq, sh);
		}
	}
	spin_unlock_irq(&conf->device_lock);
}
#endif

static void status(struct seq_file *seq, mddev_t *mddev)
{
	raid5_conf_t *conf = (raid5_conf_t *) mddev->private;
	int i;

	seq_printf (seq, " level %d, %dk chunk, algorithm %d", mddev->level, mddev->chunk_size >> 10, mddev->layout);
	seq_printf (seq, " [%d/%d] [", conf->raid_disks, conf->raid_disks - mddev->degraded);
	for (i = 0; i < conf->raid_disks; i++)
		seq_printf (seq, "%s",
			       conf->disks[i].rdev &&
			       test_bit(In_sync, &conf->disks[i].rdev->flags) ? "U" : "_");
	seq_printf (seq, "]");
#ifdef DEBUG
	seq_printf (seq, "\n");
	printall(seq, conf);
#endif
}

static void print_raid5_conf (raid5_conf_t *conf)
{
	int i;
	struct disk_info *tmp;

	printk("RAID5 conf printout:\n");
	if (!conf) {
		printk("(conf==NULL)\n");
		return;
	}
	printk(" --- rd:%d wd:%d\n", conf->raid_disks,
		 conf->raid_disks - conf->mddev->degraded);

	for (i = 0; i < conf->raid_disks; i++) {
		char b[BDEVNAME_SIZE];
		tmp = conf->disks + i;
		if (tmp->rdev)
		printk(" disk %d, o:%d, dev:%s\n",
			i, !test_bit(Faulty, &tmp->rdev->flags),
			bdevname(tmp->rdev->bdev,b));
	}
}

static int raid5_spare_active(mddev_t *mddev)
{
	int i;
	raid5_conf_t *conf = mddev->private;
	struct disk_info *tmp;

	for (i = 0; i < conf->raid_disks; i++) {
		tmp = conf->disks + i;
		if (tmp->rdev
		    && !test_bit(Faulty, &tmp->rdev->flags)
		    && !test_and_set_bit(In_sync, &tmp->rdev->flags)) {
			unsigned long flags;
			spin_lock_irqsave(&conf->device_lock, flags);
			mddev->degraded--;
			spin_unlock_irqrestore(&conf->device_lock, flags);
		}
	}
	print_raid5_conf(conf);
	return 0;
}

static int raid5_remove_disk(mddev_t *mddev, int number)
{
	raid5_conf_t *conf = mddev->private;
	int err = 0;
	mdk_rdev_t *rdev;
	struct disk_info *p = conf->disks + number;

	print_raid5_conf(conf);
	rdev = p->rdev;
	if (rdev) {
		if (number >= conf->raid_disks &&
		    conf->reshape_progress == MaxSector)
			clear_bit(In_sync, &rdev->flags);

		if (test_bit(In_sync, &rdev->flags) ||
		    atomic_read(&rdev->nr_pending)) {
			err = -EBUSY;
			goto abort;
		}
		/* Only remove non-faulty devices if recovery
		 * isn't possible.
		 */
		if (!test_bit(Faulty, &rdev->flags) &&
		    mddev->degraded <= conf->max_degraded &&
		    number < conf->raid_disks) {
			err = -EBUSY;
			goto abort;
		}
		p->rdev = NULL;
		synchronize_rcu();
		if (atomic_read(&rdev->nr_pending)) {
			/* lost the race, try later */
			err = -EBUSY;
			p->rdev = rdev;
		}
	}
abort:

	print_raid5_conf(conf);
	return err;
}

static int raid5_add_disk(mddev_t *mddev, mdk_rdev_t *rdev)
{
	raid5_conf_t *conf = mddev->private;
	int err = -EEXIST;
	int disk;
	struct disk_info *p;
	int first = 0;
	int last = conf->raid_disks - 1;

	if (mddev->degraded > conf->max_degraded)
		/* no point adding a device */
		return -EINVAL;

	if (rdev->raid_disk >= 0)
		first = last = rdev->raid_disk;

	/*
	 * find the disk ... but prefer rdev->saved_raid_disk
	 * if possible.
	 */
	if (rdev->saved_raid_disk >= 0 &&
	    rdev->saved_raid_disk >= first &&
	    conf->disks[rdev->saved_raid_disk].rdev == NULL)
		disk = rdev->saved_raid_disk;
	else
		disk = first;
	for ( ; disk <= last ; disk++)
		if ((p=conf->disks + disk)->rdev == NULL) {
			clear_bit(In_sync, &rdev->flags);
			rdev->raid_disk = disk;
			err = 0;
			if (rdev->saved_raid_disk != disk)
				conf->fullsync = 1;
			rcu_assign_pointer(p->rdev, rdev);
			break;
		}
	print_raid5_conf(conf);
	return err;
}

static int raid5_resize(mddev_t *mddev, sector_t sectors)
{
	/* no resync is happening, and there is enough space
	 * on all devices, so we can resize.
	 * We need to make sure resync covers any new space.
	 * If the array is shrinking we should possibly wait until
	 * any io in the removed space completes, but it hardly seems
	 * worth it.
	 */
	sectors &= ~((sector_t)mddev->chunk_size/512 - 1);
	md_set_array_sectors(mddev, raid5_size(mddev, sectors,
					       mddev->raid_disks));
	if (mddev->array_sectors >
	    raid5_size(mddev, sectors, mddev->raid_disks))
		return -EINVAL;
	set_capacity(mddev->gendisk, mddev->array_sectors);
	mddev->changed = 1;
	if (sectors > mddev->dev_sectors && mddev->recovery_cp == MaxSector) {
		mddev->recovery_cp = mddev->dev_sectors;
		set_bit(MD_RECOVERY_NEEDED, &mddev->recovery);
	}
	mddev->dev_sectors = sectors;
	mddev->resync_max_sectors = sectors;
	return 0;
}

static int raid5_check_reshape(mddev_t *mddev)
{
	raid5_conf_t *conf = mddev_to_conf(mddev);

	if (mddev->delta_disks == 0 &&
	    mddev->new_layout == mddev->layout &&
	    mddev->new_chunk == mddev->chunk_size)
		return -EINVAL; /* nothing to do */
	if (mddev->bitmap)
		/* Cannot grow a bitmap yet */
		return -EBUSY;
	if (mddev->degraded > conf->max_degraded)
		return -EINVAL;
	if (mddev->delta_disks < 0) {
		/* We might be able to shrink, but the devices must
		 * be made bigger first.
		 * For raid6, 4 is the minimum size.
		 * Otherwise 2 is the minimum
		 */
		int min = 2;
		if (mddev->level == 6)
			min = 4;
		if (mddev->raid_disks + mddev->delta_disks < min)
			return -EINVAL;
	}

	/* Can only proceed if there are plenty of stripe_heads.
	 * We need a minimum of one full stripe,, and for sensible progress
	 * it is best to have about 4 times that.
	 * If we require 4 times, then the default 256 4K stripe_heads will
	 * allow for chunk sizes up to 256K, which is probably OK.
	 * If the chunk size is greater, user-space should request more
	 * stripe_heads first.
	 */
	if ((mddev->chunk_size / STRIPE_SIZE) * 4 > conf->max_nr_stripes ||
	    (mddev->new_chunk / STRIPE_SIZE) * 4 > conf->max_nr_stripes) {
		printk(KERN_WARNING "raid5: reshape: not enough stripes.  Needed %lu\n",
		       (max(mddev->chunk_size, mddev->new_chunk)
			/ STRIPE_SIZE)*4);
		return -ENOSPC;
	}

	return resize_stripes(conf, conf->raid_disks + mddev->delta_disks);
}

static int raid5_start_reshape(mddev_t *mddev)
{
	raid5_conf_t *conf = mddev_to_conf(mddev);
	mdk_rdev_t *rdev;
	int spares = 0;
	int added_devices = 0;
	unsigned long flags;

	if (test_bit(MD_RECOVERY_RUNNING, &mddev->recovery))
		return -EBUSY;

	list_for_each_entry(rdev, &mddev->disks, same_set)
		if (rdev->raid_disk < 0 &&
		    !test_bit(Faulty, &rdev->flags))
			spares++;

	if (spares - mddev->degraded < mddev->delta_disks - conf->max_degraded)
		/* Not enough devices even to make a degraded array
		 * of that size
		 */
		return -EINVAL;

	/* Refuse to reduce size of the array.  Any reductions in
	 * array size must be through explicit setting of array_size
	 * attribute.
	 */
	if (raid5_size(mddev, 0, conf->raid_disks + mddev->delta_disks)
	    < mddev->array_sectors) {
		printk(KERN_ERR "md: %s: array size must be reduced "
		       "before number of disks\n", mdname(mddev));
		return -EINVAL;
	}

	atomic_set(&conf->reshape_stripes, 0);
	spin_lock_irq(&conf->device_lock);
	conf->previous_raid_disks = conf->raid_disks;
	conf->raid_disks += mddev->delta_disks;
	conf->prev_chunk = conf->chunk_size;
	conf->chunk_size = mddev->new_chunk;
	conf->prev_algo = conf->algorithm;
	conf->algorithm = mddev->new_layout;
	if (mddev->delta_disks < 0)
		conf->reshape_progress = raid5_size(mddev, 0, 0);
	else
		conf->reshape_progress = 0;
	conf->reshape_safe = conf->reshape_progress;
	conf->generation++;
	spin_unlock_irq(&conf->device_lock);

	/* Add some new drives, as many as will fit.
	 * We know there are enough to make the newly sized array work.
	 */
	list_for_each_entry(rdev, &mddev->disks, same_set)
		if (rdev->raid_disk < 0 &&
		    !test_bit(Faulty, &rdev->flags)) {
			if (raid5_add_disk(mddev, rdev) == 0) {
				char nm[20];
				set_bit(In_sync, &rdev->flags);
				added_devices++;
				rdev->recovery_offset = 0;
				sprintf(nm, "rd%d", rdev->raid_disk);
				if (sysfs_create_link(&mddev->kobj,
						      &rdev->kobj, nm))
					printk(KERN_WARNING
					       "raid5: failed to create "
					       " link %s for %s\n",
					       nm, mdname(mddev));
			} else
				break;
		}

	if (mddev->delta_disks > 0) {
		spin_lock_irqsave(&conf->device_lock, flags);
		mddev->degraded = (conf->raid_disks - conf->previous_raid_disks)
			- added_devices;
		spin_unlock_irqrestore(&conf->device_lock, flags);
	}
	mddev->raid_disks = conf->raid_disks;
	mddev->reshape_position = 0;
	set_bit(MD_CHANGE_DEVS, &mddev->flags);

	clear_bit(MD_RECOVERY_SYNC, &mddev->recovery);
	clear_bit(MD_RECOVERY_CHECK, &mddev->recovery);
	set_bit(MD_RECOVERY_RESHAPE, &mddev->recovery);
	set_bit(MD_RECOVERY_RUNNING, &mddev->recovery);
	mddev->sync_thread = md_register_thread(md_do_sync, mddev,
						"%s_reshape");
	if (!mddev->sync_thread) {
		mddev->recovery = 0;
		spin_lock_irq(&conf->device_lock);
		mddev->raid_disks = conf->raid_disks = conf->previous_raid_disks;
		conf->reshape_progress = MaxSector;
		spin_unlock_irq(&conf->device_lock);
		return -EAGAIN;
	}
	conf->reshape_checkpoint = jiffies;
	md_wakeup_thread(mddev->sync_thread);
	md_new_event(mddev);
	return 0;
}

/* This is called from the reshape thread and should make any
 * changes needed in 'conf'
 */
static void end_reshape(raid5_conf_t *conf)
{

	if (!test_bit(MD_RECOVERY_INTR, &conf->mddev->recovery)) {

		spin_lock_irq(&conf->device_lock);
		conf->previous_raid_disks = conf->raid_disks;
		conf->reshape_progress = MaxSector;
		spin_unlock_irq(&conf->device_lock);
		wake_up(&conf->wait_for_overlap);

		/* read-ahead size must cover two whole stripes, which is
		 * 2 * (datadisks) * chunksize where 'n' is the number of raid devices
		 */
		{
			int data_disks = conf->raid_disks - conf->max_degraded;
			int stripe = data_disks * (conf->chunk_size
						   / PAGE_SIZE);
			if (conf->mddev->queue->backing_dev_info.ra_pages < 2 * stripe)
				conf->mddev->queue->backing_dev_info.ra_pages = 2 * stripe;
		}
	}
}

/* This is called from the raid5d thread with mddev_lock held.
 * It makes config changes to the device.
 */
static void raid5_finish_reshape(mddev_t *mddev)
{
	struct block_device *bdev;
	raid5_conf_t *conf = mddev_to_conf(mddev);

	if (!test_bit(MD_RECOVERY_INTR, &mddev->recovery)) {

		if (mddev->delta_disks > 0) {
			md_set_array_sectors(mddev, raid5_size(mddev, 0, 0));
			set_capacity(mddev->gendisk, mddev->array_sectors);
			mddev->changed = 1;

			bdev = bdget_disk(mddev->gendisk, 0);
			if (bdev) {
				mutex_lock(&bdev->bd_inode->i_mutex);
				i_size_write(bdev->bd_inode,
					     (loff_t)mddev->array_sectors << 9);
				mutex_unlock(&bdev->bd_inode->i_mutex);
				bdput(bdev);
			}
		} else {
			int d;
			mddev->degraded = conf->raid_disks;
			for (d = 0; d < conf->raid_disks ; d++)
				if (conf->disks[d].rdev &&
				    test_bit(In_sync,
					     &conf->disks[d].rdev->flags))
					mddev->degraded--;
			for (d = conf->raid_disks ;
			     d < conf->raid_disks - mddev->delta_disks;
			     d++)
				raid5_remove_disk(mddev, d);
		}
		mddev->layout = conf->algorithm;
		mddev->chunk_size = conf->chunk_size;
		mddev->reshape_position = MaxSector;
		mddev->delta_disks = 0;
	}
}

static void raid5_quiesce(mddev_t *mddev, int state)
{
	raid5_conf_t *conf = mddev_to_conf(mddev);

	switch(state) {
	case 2: /* resume for a suspend */
		wake_up(&conf->wait_for_overlap);
		break;

	case 1: /* stop all writes */
		spin_lock_irq(&conf->device_lock);
		conf->quiesce = 1;
		wait_event_lock_irq(conf->wait_for_stripe,
				    atomic_read(&conf->active_stripes) == 0 &&
				    atomic_read(&conf->active_aligned_reads) == 0,
				    conf->device_lock, /* nothing */);
		spin_unlock_irq(&conf->device_lock);
		break;

	case 0: /* re-enable writes */
		spin_lock_irq(&conf->device_lock);
		conf->quiesce = 0;
		wake_up(&conf->wait_for_stripe);
		wake_up(&conf->wait_for_overlap);
		spin_unlock_irq(&conf->device_lock);
		break;
	}
}


static void *raid5_takeover_raid1(mddev_t *mddev)
{
	int chunksect;

	if (mddev->raid_disks != 2 ||
	    mddev->degraded > 1)
		return ERR_PTR(-EINVAL);

	/* Should check if there are write-behind devices? */

	chunksect = 64*2; /* 64K by default */

	/* The array must be an exact multiple of chunksize */
	while (chunksect && (mddev->array_sectors & (chunksect-1)))
		chunksect >>= 1;

	if ((chunksect<<9) < STRIPE_SIZE)
		/* array size does not allow a suitable chunk size */
		return ERR_PTR(-EINVAL);

	mddev->new_level = 5;
	mddev->new_layout = ALGORITHM_LEFT_SYMMETRIC;
	mddev->new_chunk = chunksect << 9;

	return setup_conf(mddev);
}

static void *raid5_takeover_raid6(mddev_t *mddev)
{
	int new_layout;

	switch (mddev->layout) {
	case ALGORITHM_LEFT_ASYMMETRIC_6:
		new_layout = ALGORITHM_LEFT_ASYMMETRIC;
		break;
	case ALGORITHM_RIGHT_ASYMMETRIC_6:
		new_layout = ALGORITHM_RIGHT_ASYMMETRIC;
		break;
	case ALGORITHM_LEFT_SYMMETRIC_6:
		new_layout = ALGORITHM_LEFT_SYMMETRIC;
		break;
	case ALGORITHM_RIGHT_SYMMETRIC_6:
		new_layout = ALGORITHM_RIGHT_SYMMETRIC;
		break;
	case ALGORITHM_PARITY_0_6:
		new_layout = ALGORITHM_PARITY_0;
		break;
	case ALGORITHM_PARITY_N:
		new_layout = ALGORITHM_PARITY_N;
		break;
	default:
		return ERR_PTR(-EINVAL);
	}
	mddev->new_level = 5;
	mddev->new_layout = new_layout;
	mddev->delta_disks = -1;
	mddev->raid_disks -= 1;
	return setup_conf(mddev);
}


static int raid5_reconfig(mddev_t *mddev, int new_layout, int new_chunk)
{
	/* For a 2-drive array, the layout and chunk size can be changed
	 * immediately as not restriping is needed.
	 * For larger arrays we record the new value - after validation
	 * to be used by a reshape pass.
	 */
	raid5_conf_t *conf = mddev_to_conf(mddev);

	if (new_layout >= 0 && !algorithm_valid_raid5(new_layout))
		return -EINVAL;
	if (new_chunk > 0) {
		if (new_chunk & (new_chunk-1))
			/* not a power of 2 */
			return -EINVAL;
		if (new_chunk < PAGE_SIZE)
			return -EINVAL;
		if (mddev->array_sectors & ((new_chunk>>9)-1))
			/* not factor of array size */
			return -EINVAL;
	}

	/* They look valid */

	if (mddev->raid_disks == 2) {

		if (new_layout >= 0) {
			conf->algorithm = new_layout;
			mddev->layout = mddev->new_layout = new_layout;
		}
		if (new_chunk > 0) {
			conf->chunk_size = new_chunk;
			mddev->chunk_size = mddev->new_chunk = new_chunk;
		}
		set_bit(MD_CHANGE_DEVS, &mddev->flags);
		md_wakeup_thread(mddev->thread);
	} else {
		if (new_layout >= 0)
			mddev->new_layout = new_layout;
		if (new_chunk > 0)
			mddev->new_chunk = new_chunk;
	}
	return 0;
}

static int raid6_reconfig(mddev_t *mddev, int new_layout, int new_chunk)
{
	if (new_layout >= 0 && !algorithm_valid_raid6(new_layout))
		return -EINVAL;
	if (new_chunk > 0) {
		if (new_chunk & (new_chunk-1))
			/* not a power of 2 */
			return -EINVAL;
		if (new_chunk < PAGE_SIZE)
			return -EINVAL;
		if (mddev->array_sectors & ((new_chunk>>9)-1))
			/* not factor of array size */
			return -EINVAL;
	}

	/* They look valid */

	if (new_layout >= 0)
		mddev->new_layout = new_layout;
	if (new_chunk > 0)
		mddev->new_chunk = new_chunk;

	return 0;
}

static void *raid5_takeover(mddev_t *mddev)
{
	/* raid5 can take over:
	 *  raid0 - if all devices are the same - make it a raid4 layout
	 *  raid1 - if there are two drives.  We need to know the chunk size
	 *  raid4 - trivial - just use a raid4 layout.
	 *  raid6 - Providing it is a *_6 layout
	 *
	 * For now, just do raid1
	 */

	if (mddev->level == 1)
		return raid5_takeover_raid1(mddev);
	if (mddev->level == 4) {
		mddev->new_layout = ALGORITHM_PARITY_N;
		mddev->new_level = 5;
		return setup_conf(mddev);
	}
	if (mddev->level == 6)
		return raid5_takeover_raid6(mddev);

	return ERR_PTR(-EINVAL);
}


static struct mdk_personality raid5_personality;

static void *raid6_takeover(mddev_t *mddev)
{
	/* Currently can only take over a raid5.  We map the
	 * personality to an equivalent raid6 personality
	 * with the Q block at the end.
	 */
	int new_layout;

	if (mddev->pers != &raid5_personality)
		return ERR_PTR(-EINVAL);
	if (mddev->degraded > 1)
		return ERR_PTR(-EINVAL);
	if (mddev->raid_disks > 253)
		return ERR_PTR(-EINVAL);
	if (mddev->raid_disks < 3)
		return ERR_PTR(-EINVAL);

	switch (mddev->layout) {
	case ALGORITHM_LEFT_ASYMMETRIC:
		new_layout = ALGORITHM_LEFT_ASYMMETRIC_6;
		break;
	case ALGORITHM_RIGHT_ASYMMETRIC:
		new_layout = ALGORITHM_RIGHT_ASYMMETRIC_6;
		break;
	case ALGORITHM_LEFT_SYMMETRIC:
		new_layout = ALGORITHM_LEFT_SYMMETRIC_6;
		break;
	case ALGORITHM_RIGHT_SYMMETRIC:
		new_layout = ALGORITHM_RIGHT_SYMMETRIC_6;
		break;
	case ALGORITHM_PARITY_0:
		new_layout = ALGORITHM_PARITY_0_6;
		break;
	case ALGORITHM_PARITY_N:
		new_layout = ALGORITHM_PARITY_N;
		break;
	default:
		return ERR_PTR(-EINVAL);
	}
	mddev->new_level = 6;
	mddev->new_layout = new_layout;
	mddev->delta_disks = 1;
	mddev->raid_disks += 1;
	return setup_conf(mddev);
}


static struct mdk_personality raid6_personality =
{
	.name		= "raid6",
	.level		= 6,
	.owner		= THIS_MODULE,
	.make_request	= make_request,
	.run		= run,
	.stop		= stop,
	.status		= status,
	.error_handler	= error,
	.hot_add_disk	= raid5_add_disk,
	.hot_remove_disk= raid5_remove_disk,
	.spare_active	= raid5_spare_active,
	.sync_request	= sync_request,
	.resize		= raid5_resize,
	.size		= raid5_size,
	.check_reshape	= raid5_check_reshape,
	.start_reshape  = raid5_start_reshape,
	.finish_reshape = raid5_finish_reshape,
	.quiesce	= raid5_quiesce,
	.takeover	= raid6_takeover,
	.reconfig	= raid6_reconfig,
};
static struct mdk_personality raid5_personality =
{
	.name		= "raid5",
	.level		= 5,
	.owner		= THIS_MODULE,
	.make_request	= make_request,
	.run		= run,
	.stop		= stop,
	.status		= status,
	.error_handler	= error,
	.hot_add_disk	= raid5_add_disk,
	.hot_remove_disk= raid5_remove_disk,
	.spare_active	= raid5_spare_active,
	.sync_request	= sync_request,
	.resize		= raid5_resize,
	.size		= raid5_size,
	.check_reshape	= raid5_check_reshape,
	.start_reshape  = raid5_start_reshape,
	.finish_reshape = raid5_finish_reshape,
	.quiesce	= raid5_quiesce,
	.takeover	= raid5_takeover,
	.reconfig	= raid5_reconfig,
};

static struct mdk_personality raid4_personality =
{
	.name		= "raid4",
	.level		= 4,
	.owner		= THIS_MODULE,
	.make_request	= make_request,
	.run		= run,
	.stop		= stop,
	.status		= status,
	.error_handler	= error,
	.hot_add_disk	= raid5_add_disk,
	.hot_remove_disk= raid5_remove_disk,
	.spare_active	= raid5_spare_active,
	.sync_request	= sync_request,
	.resize		= raid5_resize,
	.size		= raid5_size,
	.check_reshape	= raid5_check_reshape,
	.start_reshape  = raid5_start_reshape,
	.finish_reshape = raid5_finish_reshape,
	.quiesce	= raid5_quiesce,
};

static int __init raid5_init(void)
{
	register_md_personality(&raid6_personality);
	register_md_personality(&raid5_personality);
	register_md_personality(&raid4_personality);
	return 0;
}

static void raid5_exit(void)
{
	unregister_md_personality(&raid6_personality);
	unregister_md_personality(&raid5_personality);
	unregister_md_personality(&raid4_personality);
}

module_init(raid5_init);
module_exit(raid5_exit);
MODULE_LICENSE("GPL");
MODULE_ALIAS("md-personality-4"); /* RAID5 */
MODULE_ALIAS("md-raid5");
MODULE_ALIAS("md-raid4");
MODULE_ALIAS("md-level-5");
MODULE_ALIAS("md-level-4");
MODULE_ALIAS("md-personality-8"); /* RAID6 */
MODULE_ALIAS("md-raid6");
MODULE_ALIAS("md-level-6");

/* This used to be two separate modules, they were: */
MODULE_ALIAS("raid5");
MODULE_ALIAS("raid6");<|MERGE_RESOLUTION|>--- conflicted
+++ resolved
@@ -3845,10 +3845,7 @@
 		wait_event(conf->wait_for_overlap,
 			   atomic_read(&conf->reshape_stripes)==0);
 		mddev->reshape_position = conf->reshape_progress;
-<<<<<<< HEAD
-=======
 		mddev->curr_resync_completed = mddev->curr_resync;
->>>>>>> 6574612f
 		conf->reshape_checkpoint = jiffies;
 		set_bit(MD_CHANGE_DEVS, &mddev->flags);
 		md_wakeup_thread(mddev->thread);
@@ -3943,20 +3940,13 @@
 	 * then we need to write out the superblock.
 	 */
 	sector_nr += reshape_sectors;
-<<<<<<< HEAD
-	if (sector_nr >= mddev->resync_max) {
-=======
 	if ((sector_nr - mddev->curr_resync_completed) * 2
 	    >= mddev->resync_max - mddev->curr_resync_completed) {
->>>>>>> 6574612f
 		/* Cannot proceed until we've updated the superblock... */
 		wait_event(conf->wait_for_overlap,
 			   atomic_read(&conf->reshape_stripes) == 0);
 		mddev->reshape_position = conf->reshape_progress;
-<<<<<<< HEAD
-=======
 		mddev->curr_resync_completed = mddev->curr_resync;
->>>>>>> 6574612f
 		conf->reshape_checkpoint = jiffies;
 		set_bit(MD_CHANGE_DEVS, &mddev->flags);
 		md_wakeup_thread(mddev->thread);
