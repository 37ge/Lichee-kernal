--- conflicted
+++ resolved
@@ -871,8 +871,9 @@
 		_IOC_DIR(iocmd), _IOC_TYPE(iocmd), _IOC_NR(iocmd),
 		_IOC_SIZE(iocmd));
 #endif
-<<<<<<< HEAD
 	iolen = _IOC_SIZE(iocmd);
+	if (iolen > sizeof(arg))
+		return -EFAULT;
 	data = ifr->ifr_data + sizeof(iocmd);
 	if (copy_from_user(&arg, data, iolen))
 		return -EFAULT;
@@ -939,77 +940,6 @@
 		break;
 	}
 	return mkret(ret);
-=======
-    iolen = _IOC_SIZE (iocmd);
-    if (iolen > sizeof(arg))
-        return -EFAULT;
-    data = ifr->ifr_data + sizeof (iocmd);
-    if (copy_from_user (&arg, data, iolen))
-        return -EFAULT;
-
-    ret = 0;
-    switch (iocmd)
-    {
-    case SBE_IOC_PORT_GET:
-        //pr_info(">> SBE_IOC_PORT_GET Ioctl...\n");
-        ret = do_get_port (ndev, data);
-        break;
-    case SBE_IOC_PORT_SET:
-        //pr_info(">> SBE_IOC_PORT_SET Ioctl...\n");
-        ret = do_set_port (ndev, data);
-        break;
-    case SBE_IOC_CHAN_GET:
-        //pr_info(">> SBE_IOC_CHAN_GET Ioctl...\n");
-        ret = do_get_chan (ndev, data);
-        break;
-    case SBE_IOC_CHAN_SET:
-        //pr_info(">> SBE_IOC_CHAN_SET Ioctl...\n");
-        ret = do_set_chan (ndev, data);
-        break;
-    case C4_DEL_CHAN:
-        //pr_info(">> C4_DEL_CHAN Ioctl...\n");
-        ret = do_del_chan (ndev, data);
-        break;
-    case SBE_IOC_CHAN_NEW:
-        ret = do_create_chan (ndev, data);
-        break;
-    case SBE_IOC_CHAN_GET_STAT:
-        ret = do_get_chan_stats (ndev, data);
-        break;
-    case SBE_IOC_LOGLEVEL:
-        ret = do_set_loglevel (ndev, data);
-        break;
-    case SBE_IOC_RESET_DEV:
-        ret = do_reset (ndev, data);
-        break;
-    case SBE_IOC_CHAN_DEL_STAT:
-        ret = do_reset_chan_stats (ndev, data);
-        break;
-    case C4_LOOP_PORT:
-        ret = do_port_loop (ndev, data);
-        break;
-    case C4_RW_FRMR:
-        ret = do_framer_rw (ndev, data);
-        break;
-    case C4_RW_MSYC:
-        ret = do_musycc_rw (ndev, data);
-        break;
-    case C4_RW_PLD:
-        ret = do_pld_rw (ndev, data);
-        break;
-    case SBE_IOC_IID_GET:
-        ret = (iolen == sizeof (struct sbe_iid_info)) ? c4_get_iidinfo (ci, &arg.u.iip) : -EFAULT;
-        if (ret == 0)               /* no error, copy data */
-            if (copy_to_user (data, &arg, iolen))
-                return -EFAULT;
-        break;
-    default:
-        //pr_info(">> c4_ioctl: EINVAL - unknown iocmd <%x>\n", iocmd);
-        ret = -EINVAL;
-        break;
-    }
-    return mkret (ret);
->>>>>>> dcb99fd9
 }
 
 static const struct net_device_ops c4_ops = {
