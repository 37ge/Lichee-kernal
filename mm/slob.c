--- conflicted
+++ resolved
@@ -475,11 +475,7 @@
 	unsigned int *m;
 	int align = max(ARCH_KMALLOC_MINALIGN, ARCH_SLAB_MINALIGN);
 
-<<<<<<< HEAD
-	lockdep_trace_alloc(flags);
-=======
 	lockdep_trace_alloc(gfp);
->>>>>>> 15f7176e
 
 	if (size < PAGE_SIZE - align) {
 		if (!size)
