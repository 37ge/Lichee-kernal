--- conflicted
+++ resolved
@@ -1,11 +1,6 @@
 /dts-v1/;
 
-<<<<<<< HEAD
-#include "kirkwood.dtsi"
-#include "kirkwood-6281.dtsi"
-=======
 #include "kirkwood-nsa310-common.dtsi"
->>>>>>> 5d3b8830
 
 / {
 	compatible = "zyxel,nsa310", "marvell,kirkwood-88f6281", "marvell,kirkwood";
@@ -114,52 +109,6 @@
 				reg = <0x2e>;
 			};
 		};
-<<<<<<< HEAD
-
-		nand@3000000 {
-			status = "okay";
-			chip-delay = <35>;
-
-			partition@0 {
-				label = "uboot";
-				reg = <0x0000000 0x0100000>;
-				read-only;
-			};
-			partition@100000 {
-				label = "uboot_env";
-				reg = <0x0100000 0x0080000>;
-			};
-			partition@180000 {
-				label = "key_store";
-				reg = <0x0180000 0x0080000>;
-			};
-			partition@200000 {
-				label = "info";
-				reg = <0x0200000 0x0080000>;
-			};
-			partition@280000 {
-				label = "etc";
-				reg = <0x0280000 0x0a00000>;
-			};
-			partition@c80000 {
-				label = "kernel_1";
-				reg = <0x0c80000 0x0a00000>;
-			};
-			partition@1680000 {
-				label = "rootfs1";
-				reg = <0x1680000 0x2fc0000>;
-			};
-			partition@4640000 {
-				label = "kernel_2";
-				reg = <0x4640000 0x0a00000>;
-			};
-			partition@5040000 {
-				label = "rootfs2";
-				reg = <0x5040000 0x2fc0000>;
-			};
-		};
-=======
->>>>>>> 5d3b8830
 	};
 
 	gpio_keys {
