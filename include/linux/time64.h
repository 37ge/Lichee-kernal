/* SPDX-License-Identifier: GPL-2.0 */
#ifndef _LINUX_TIME64_H
#define _LINUX_TIME64_H

#include <linux/math64.h>

typedef __s64 time64_t;
typedef __u64 timeu64_t;

/* CONFIG_64BIT_TIME enables new 64 bit time_t syscalls in the compat path
 * and 32-bit emulation.
 */
#ifndef CONFIG_64BIT_TIME
#define __kernel_timespec timespec
#endif

#include <uapi/linux/time.h>

<<<<<<< HEAD
#if __BITS_PER_LONG == 64
/* this trick allows us to optimize out timespec64_to_timespec */
# define timespec64 timespec
#define itimerspec64 itimerspec
#else
=======
>>>>>>> e27c4929
struct timespec64 {
	time64_t	tv_sec;			/* seconds */
	long		tv_nsec;		/* nanoseconds */
};

struct itimerspec64 {
	struct timespec64 it_interval;
	struct timespec64 it_value;
};

/* Parameters used to convert the timespec values: */
#define MSEC_PER_SEC	1000L
#define USEC_PER_MSEC	1000L
#define NSEC_PER_USEC	1000L
#define NSEC_PER_MSEC	1000000L
#define USEC_PER_SEC	1000000L
#define NSEC_PER_SEC	1000000000L
#define FSEC_PER_SEC	1000000000000000LL

/* Located here for timespec[64]_valid_strict */
#define TIME64_MAX			((s64)~((u64)1 << 63))
#define KTIME_MAX			((s64)~((u64)1 << 63))
#define KTIME_SEC_MAX			(KTIME_MAX / NSEC_PER_SEC)

static inline int timespec64_equal(const struct timespec64 *a,
				   const struct timespec64 *b)
{
	return (a->tv_sec == b->tv_sec) && (a->tv_nsec == b->tv_nsec);
}

/*
 * lhs < rhs:  return <0
 * lhs == rhs: return 0
 * lhs > rhs:  return >0
 */
static inline int timespec64_compare(const struct timespec64 *lhs, const struct timespec64 *rhs)
{
	if (lhs->tv_sec < rhs->tv_sec)
		return -1;
	if (lhs->tv_sec > rhs->tv_sec)
		return 1;
	return lhs->tv_nsec - rhs->tv_nsec;
}

extern void set_normalized_timespec64(struct timespec64 *ts, time64_t sec, s64 nsec);

static inline struct timespec64 timespec64_add(struct timespec64 lhs,
						struct timespec64 rhs)
{
	struct timespec64 ts_delta;
	set_normalized_timespec64(&ts_delta, lhs.tv_sec + rhs.tv_sec,
				lhs.tv_nsec + rhs.tv_nsec);
	return ts_delta;
}

/*
 * sub = lhs - rhs, in normalized form
 */
static inline struct timespec64 timespec64_sub(struct timespec64 lhs,
						struct timespec64 rhs)
{
	struct timespec64 ts_delta;
	set_normalized_timespec64(&ts_delta, lhs.tv_sec - rhs.tv_sec,
				lhs.tv_nsec - rhs.tv_nsec);
	return ts_delta;
}

/*
 * Returns true if the timespec64 is norm, false if denorm:
 */
static inline bool timespec64_valid(const struct timespec64 *ts)
{
	/* Dates before 1970 are bogus */
	if (ts->tv_sec < 0)
		return false;
	/* Can't have more nanoseconds then a second */
	if ((unsigned long)ts->tv_nsec >= NSEC_PER_SEC)
		return false;
	return true;
}

static inline bool timespec64_valid_strict(const struct timespec64 *ts)
{
	if (!timespec64_valid(ts))
		return false;
	/* Disallow values that could overflow ktime_t */
	if ((unsigned long long)ts->tv_sec >= KTIME_SEC_MAX)
		return false;
	return true;
}

/**
 * timespec64_to_ns - Convert timespec64 to nanoseconds
 * @ts:		pointer to the timespec64 variable to be converted
 *
 * Returns the scalar nanosecond representation of the timespec64
 * parameter.
 */
static inline s64 timespec64_to_ns(const struct timespec64 *ts)
{
	return ((s64) ts->tv_sec * NSEC_PER_SEC) + ts->tv_nsec;
}

/**
 * ns_to_timespec64 - Convert nanoseconds to timespec64
 * @nsec:	the nanoseconds value to be converted
 *
 * Returns the timespec64 representation of the nsec parameter.
 */
extern struct timespec64 ns_to_timespec64(const s64 nsec);

/**
 * timespec64_add_ns - Adds nanoseconds to a timespec64
 * @a:		pointer to timespec64 to be incremented
 * @ns:		unsigned nanoseconds value to be added
 *
 * This must always be inlined because its used from the x86-64 vdso,
 * which cannot call other kernel functions.
 */
static __always_inline void timespec64_add_ns(struct timespec64 *a, u64 ns)
{
	a->tv_sec += __iter_div_u64_rem(a->tv_nsec + ns, NSEC_PER_SEC, &ns);
	a->tv_nsec = ns;
}

/*
 * timespec64_add_safe assumes both values are positive and checks for
 * overflow. It will return TIME64_MAX in case of overflow.
 */
extern struct timespec64 timespec64_add_safe(const struct timespec64 lhs,
					 const struct timespec64 rhs);

#endif /* _LINUX_TIME64_H */<|MERGE_RESOLUTION|>--- conflicted
+++ resolved
@@ -16,14 +16,6 @@
 
 #include <uapi/linux/time.h>
 
-<<<<<<< HEAD
-#if __BITS_PER_LONG == 64
-/* this trick allows us to optimize out timespec64_to_timespec */
-# define timespec64 timespec
-#define itimerspec64 itimerspec
-#else
-=======
->>>>>>> e27c4929
 struct timespec64 {
 	time64_t	tv_sec;			/* seconds */
 	long		tv_nsec;		/* nanoseconds */
