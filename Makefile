# SPDX-License-Identifier: GPL-2.0
VERSION = 5
<<<<<<< HEAD
PATCHLEVEL = 1
=======
PATCHLEVEL = 2
>>>>>>> 0ecfebd2
SUBLEVEL = 0
EXTRAVERSION =
NAME = Bobtail Squid

# *DOCUMENTATION*
# To see a list of typical targets execute "make help"
# More info can be located in ./README
# Comments in this file are targeted only to the developer, do not
# expect to learn how to build the kernel reading this file.

# That's our default target when none is given on the command line
PHONY := _all
_all:

# We are using a recursive build, so we need to do a little thinking
# to get the ordering right.
#
# Most importantly: sub-Makefiles should only ever modify files in
# their own directory. If in some directory we have a dependency on
# a file in another dir (which doesn't happen often, but it's often
# unavoidable when linking the built-in.a targets which finally
# turn into vmlinux), we will call a sub make in that other dir, and
# after that we are sure that everything which is in that other dir
# is now up to date.
#
# The only cases where we need to modify files which have global
# effects are thus separated out and done before the recursive
# descending is started. They are now explicitly listed as the
# prepare rule.

ifneq ($(sub_make_done),1)

# Do not use make's built-in rules and variables
# (this increases performance and avoids hard-to-debug behaviour)
MAKEFLAGS += -rR

# Avoid funny character set dependencies
unexport LC_ALL
LC_COLLATE=C
LC_NUMERIC=C
export LC_COLLATE LC_NUMERIC

# Avoid interference with shell env settings
unexport GREP_OPTIONS

# Beautify output
# ---------------------------------------------------------------------------
#
# Normally, we echo the whole command before executing it. By making
# that echo $($(quiet)$(cmd)), we now have the possibility to set
# $(quiet) to choose other forms of output instead, e.g.
#
#         quiet_cmd_cc_o_c = Compiling $(RELDIR)/$@
#         cmd_cc_o_c       = $(CC) $(c_flags) -c -o $@ $<
#
# If $(quiet) is empty, the whole command will be printed.
# If it is set to "quiet_", only the short version will be printed.
# If it is set to "silent_", nothing will be printed at all, since
# the variable $(silent_cmd_cc_o_c) doesn't exist.
#
# A simple variant is to prefix commands with $(Q) - that's useful
# for commands that shall be hidden in non-verbose mode.
#
#	$(Q)ln $@ :<
#
# If KBUILD_VERBOSE equals 0 then the above command will be hidden.
# If KBUILD_VERBOSE equals 1 then the above command is displayed.
#
# To put more focus on warnings, be less verbose as default
# Use 'make V=1' to see the full commands

ifeq ("$(origin V)", "command line")
  KBUILD_VERBOSE = $(V)
endif
ifndef KBUILD_VERBOSE
  KBUILD_VERBOSE = 0
endif

ifeq ($(KBUILD_VERBOSE),1)
  quiet =
  Q =
else
  quiet=quiet_
  Q = @
endif

# If the user is running make -s (silent mode), suppress echoing of
# commands

ifneq ($(findstring s,$(filter-out --%,$(MAKEFLAGS))),)
  quiet=silent_
endif

export quiet Q KBUILD_VERBOSE

# Kbuild will save output files in the current working directory.
# This does not need to match to the root of the kernel source tree.
#
# For example, you can do this:
#
#  cd /dir/to/store/output/files; make -f /dir/to/kernel/source/Makefile
#
# If you want to save output files in a different location, there are
# two syntaxes to specify it.
#
# 1) O=
# Use "make O=dir/to/store/output/files/"
#
# 2) Set KBUILD_OUTPUT
# Set the environment variable KBUILD_OUTPUT to point to the output directory.
# export KBUILD_OUTPUT=dir/to/store/output/files/; make
#
# The O= assignment takes precedence over the KBUILD_OUTPUT environment
# variable.

<<<<<<< HEAD
# KBUILD_SRC is not intended to be used by the regular user (for now),
# it is set on invocation of make with KBUILD_OUTPUT or O= specified.

# OK, Make called in directory where kernel src resides
# Do we want to locate output files in a separate directory?
=======
# Do we want to change the working directory?
>>>>>>> 0ecfebd2
ifeq ("$(origin O)", "command line")
  KBUILD_OUTPUT := $(O)
endif

<<<<<<< HEAD
ifneq ($(words $(subst :, ,$(CURDIR))), 1)
  $(error main directory cannot contain spaces nor colons)
=======
ifneq ($(KBUILD_OUTPUT),)
# Make's built-in functions such as $(abspath ...), $(realpath ...) cannot
# expand a shell special character '~'. We use a somewhat tedious way here.
abs_objtree := $(shell mkdir -p $(KBUILD_OUTPUT) && cd $(KBUILD_OUTPUT) && pwd)
$(if $(abs_objtree),, \
     $(error failed to create output directory "$(KBUILD_OUTPUT)"))

# $(realpath ...) resolves symlinks
abs_objtree := $(realpath $(abs_objtree))
else
abs_objtree := $(CURDIR)
endif # ifneq ($(KBUILD_OUTPUT),)

ifeq ($(abs_objtree),$(CURDIR))
# Suppress "Entering directory ..." unless we are changing the work directory.
MAKEFLAGS += --no-print-directory
else
need-sub-make := 1
>>>>>>> 0ecfebd2
endif

abs_srctree := $(realpath $(dir $(lastword $(MAKEFILE_LIST))))

ifneq ($(words $(subst :, ,$(abs_srctree))), 1)
$(error source directory cannot contain spaces or colons)
endif

ifneq ($(abs_srctree),$(abs_objtree))
# Look for make include files relative to root of kernel src
#
# This does not become effective immediately because MAKEFLAGS is re-parsed
# once after the Makefile is read. We need to invoke sub-make.
MAKEFLAGS += --include-dir=$(abs_srctree)
need-sub-make := 1
endif

ifneq ($(filter 3.%,$(MAKE_VERSION)),)
# 'MAKEFLAGS += -rR' does not immediately become effective for GNU Make 3.x
# We need to invoke sub-make to avoid implicit rules in the top Makefile.
need-sub-make := 1
# Cancel implicit rules for this Makefile.
$(lastword $(MAKEFILE_LIST)): ;
endif

export abs_srctree abs_objtree
export sub_make_done := 1

ifeq ($(need-sub-make),1)

need-sub-make := 1
else

# Do not print "Entering directory ..." at all for in-tree build.
MAKEFLAGS += --no-print-directory

endif # ifneq ($(KBUILD_OUTPUT),)

ifneq ($(filter 3.%,$(MAKE_VERSION)),)
# 'MAKEFLAGS += -rR' does not immediately become effective for GNU Make 3.x
# We need to invoke sub-make to avoid implicit rules in the top Makefile.
need-sub-make := 1
# Cancel implicit rules for this Makefile.
$(lastword $(MAKEFILE_LIST)): ;
endif

export sub_make_done := 1

ifeq ($(need-sub-make),1)

PHONY += $(MAKECMDGOALS) sub-make

$(filter-out _all sub-make $(lastword $(MAKEFILE_LIST)), $(MAKECMDGOALS)) _all: sub-make
	@:

# Invoke a second make in the output directory, passing relevant variables
sub-make:
<<<<<<< HEAD
	$(Q)$(MAKE) \
	$(if $(KBUILD_OUTPUT),-C $(KBUILD_OUTPUT) KBUILD_SRC=$(CURDIR)) \
	-f $(CURDIR)/Makefile $(filter-out _all sub-make,$(MAKECMDGOALS))
=======
	$(Q)$(MAKE) -C $(abs_objtree) -f $(abs_srctree)/Makefile $(MAKECMDGOALS)
>>>>>>> 0ecfebd2

endif # need-sub-make
endif # sub_make_done

# We process the rest of the Makefile if this is the final invocation of make
ifeq ($(need-sub-make),)

# Do not print "Entering directory ...",
# but we want to display it when entering to the output directory
# so that IDEs/editors are able to understand relative filenames.
MAKEFLAGS += --no-print-directory

# Call a source code checker (by default, "sparse") as part of the
# C compilation.
#
# Use 'make C=1' to enable checking of only re-compiled files.
# Use 'make C=2' to enable checking of *all* source files, regardless
# of whether they are re-compiled or not.
#
# See the file "Documentation/dev-tools/sparse.rst" for more details,
# including where to get the "sparse" utility.

ifeq ("$(origin C)", "command line")
  KBUILD_CHECKSRC = $(C)
endif
ifndef KBUILD_CHECKSRC
  KBUILD_CHECKSRC = 0
endif

# Use make M=dir to specify directory of external module to build
# Old syntax make ... SUBDIRS=$PWD is still supported
# Setting the environment variable KBUILD_EXTMOD take precedence
ifdef SUBDIRS
  $(warning ================= WARNING ================)
  $(warning 'SUBDIRS' will be removed after Linux 5.3)
  $(warning Please use 'M=' or 'KBUILD_EXTMOD' instead)
  $(warning ==========================================)
  KBUILD_EXTMOD ?= $(SUBDIRS)
endif

ifeq ("$(origin M)", "command line")
  KBUILD_EXTMOD := $(M)
endif

ifeq ($(abs_srctree),$(abs_objtree))
        # building in the source tree
        srctree := .
else
        ifeq ($(abs_srctree)/,$(dir $(abs_objtree)))
                # building in a subdirectory of the source tree
                srctree := ..
        else
                srctree := $(abs_srctree)
        endif

	# TODO:
	# KBUILD_SRC is only used to distinguish in-tree/out-of-tree build.
	# Replace it with $(srctree) or something.
	KBUILD_SRC := $(abs_srctree)
endif

export KBUILD_CHECKSRC KBUILD_EXTMOD KBUILD_SRC

objtree		:= .
src		:= $(srctree)
obj		:= $(objtree)

VPATH		:= $(srctree)

export srctree objtree VPATH

# To make sure we do not include .config for any of the *config targets
# catch them early, and hand them over to scripts/kconfig/Makefile
# It is allowed to specify more targets when calling make, including
# mixing *config targets and build targets.
# For example 'make oldconfig all'.
# Detect when mixed targets is specified, and make a second invocation
# of make so .config is not included in this case either (for *config).

version_h := include/generated/uapi/linux/version.h
old_version_h := include/linux/version.h

clean-targets := %clean mrproper cleandocs
no-dot-config-targets := $(clean-targets) \
			 cscope gtags TAGS tags help% %docs check% coccicheck \
			 $(version_h) headers_% archheaders archscripts \
			 %asm-generic kernelversion %src-pkg
no-sync-config-targets := $(no-dot-config-targets) install %install \
			   kernelrelease

config-targets  := 0
mixed-targets   := 0
dot-config      := 1
may-sync-config := 1

ifneq ($(filter $(no-dot-config-targets), $(MAKECMDGOALS)),)
	ifeq ($(filter-out $(no-dot-config-targets), $(MAKECMDGOALS)),)
		dot-config := 0
	endif
endif

ifneq ($(filter $(no-sync-config-targets), $(MAKECMDGOALS)),)
	ifeq ($(filter-out $(no-sync-config-targets), $(MAKECMDGOALS)),)
		may-sync-config := 0
	endif
endif

ifneq ($(KBUILD_EXTMOD),)
	may-sync-config := 0
endif

ifeq ($(KBUILD_EXTMOD),)
        ifneq ($(filter config %config,$(MAKECMDGOALS)),)
                config-targets := 1
                ifneq ($(words $(MAKECMDGOALS)),1)
                        mixed-targets := 1
                endif
        endif
endif

# For "make -j clean all", "make -j mrproper defconfig all", etc.
ifneq ($(filter $(clean-targets),$(MAKECMDGOALS)),)
        ifneq ($(filter-out $(clean-targets),$(MAKECMDGOALS)),)
                mixed-targets := 1
        endif
endif

# install and modules_install need also be processed one by one
ifneq ($(filter install,$(MAKECMDGOALS)),)
        ifneq ($(filter modules_install,$(MAKECMDGOALS)),)
	        mixed-targets := 1
        endif
endif

ifeq ($(mixed-targets),1)
# ===========================================================================
# We're called with mixed targets (*config and build targets).
# Handle them one by one.

PHONY += $(MAKECMDGOALS) __build_one_by_one

$(filter-out __build_one_by_one, $(MAKECMDGOALS)): __build_one_by_one
	@:

__build_one_by_one:
	$(Q)set -e; \
	for i in $(MAKECMDGOALS); do \
		$(MAKE) -f $(srctree)/Makefile $$i; \
	done

else

include scripts/Kbuild.include

# Read KERNELRELEASE from include/config/kernel.release (if it exists)
KERNELRELEASE = $(shell cat include/config/kernel.release 2> /dev/null)
KERNELVERSION = $(VERSION)$(if $(PATCHLEVEL),.$(PATCHLEVEL)$(if $(SUBLEVEL),.$(SUBLEVEL)))$(EXTRAVERSION)
export VERSION PATCHLEVEL SUBLEVEL KERNELRELEASE KERNELVERSION

include scripts/subarch.include

# Cross compiling and selecting different set of gcc/bin-utils
# ---------------------------------------------------------------------------
#
# When performing cross compilation for other architectures ARCH shall be set
# to the target architecture. (See arch/* for the possibilities).
# ARCH can be set during invocation of make:
# make ARCH=ia64
# Another way is to have ARCH set in the environment.
# The default ARCH is the host where make is executed.

# CROSS_COMPILE specify the prefix used for all executables used
# during compilation. Only gcc and related bin-utils executables
# are prefixed with $(CROSS_COMPILE).
# CROSS_COMPILE can be set on the command line
# make CROSS_COMPILE=ia64-linux-
# Alternatively CROSS_COMPILE can be set in the environment.
# Default value for CROSS_COMPILE is not to prefix executables
# Note: Some architectures assign CROSS_COMPILE in their arch/*/Makefile
ARCH		?= $(SUBARCH)

# Architecture as present in compile.h
UTS_MACHINE 	:= $(ARCH)
SRCARCH 	:= $(ARCH)

# Additional ARCH settings for x86
ifeq ($(ARCH),i386)
        SRCARCH := x86
endif
ifeq ($(ARCH),x86_64)
        SRCARCH := x86
endif

# Additional ARCH settings for sparc
ifeq ($(ARCH),sparc32)
       SRCARCH := sparc
endif
ifeq ($(ARCH),sparc64)
       SRCARCH := sparc
endif

# Additional ARCH settings for sh
ifeq ($(ARCH),sh64)
       SRCARCH := sh
endif

KCONFIG_CONFIG	?= .config
export KCONFIG_CONFIG

# SHELL used by kbuild
CONFIG_SHELL := $(shell if [ -x "$$BASH" ]; then echo $$BASH; \
	  else if [ -x /bin/bash ]; then echo /bin/bash; \
	  else echo sh; fi ; fi)

HOST_LFS_CFLAGS := $(shell getconf LFS_CFLAGS 2>/dev/null)
HOST_LFS_LDFLAGS := $(shell getconf LFS_LDFLAGS 2>/dev/null)
HOST_LFS_LIBS := $(shell getconf LFS_LIBS 2>/dev/null)

HOSTCC       = gcc
HOSTCXX      = g++
KBUILD_HOSTCFLAGS   := -Wall -Wmissing-prototypes -Wstrict-prototypes -O2 \
		-fomit-frame-pointer -std=gnu89 $(HOST_LFS_CFLAGS) \
		$(HOSTCFLAGS)
KBUILD_HOSTCXXFLAGS := -O2 $(HOST_LFS_CFLAGS) $(HOSTCXXFLAGS)
KBUILD_HOSTLDFLAGS  := $(HOST_LFS_LDFLAGS) $(HOSTLDFLAGS)
KBUILD_HOSTLDLIBS   := $(HOST_LFS_LIBS) $(HOSTLDLIBS)

# Make variables (CC, etc...)
AS		= $(CROSS_COMPILE)as
LD		= $(CROSS_COMPILE)ld
CC		= $(CROSS_COMPILE)gcc
CPP		= $(CC) -E
AR		= $(CROSS_COMPILE)ar
NM		= $(CROSS_COMPILE)nm
STRIP		= $(CROSS_COMPILE)strip
OBJCOPY		= $(CROSS_COMPILE)objcopy
OBJDUMP		= $(CROSS_COMPILE)objdump
PAHOLE		= pahole
LEX		= flex
YACC		= bison
AWK		= awk
INSTALLKERNEL  := installkernel
DEPMOD		= /sbin/depmod
PERL		= perl
PYTHON		= python
PYTHON2		= python2
PYTHON3		= python3
CHECK		= sparse

CHECKFLAGS     := -D__linux__ -Dlinux -D__STDC__ -Dunix -D__unix__ \
		  -Wbitwise -Wno-return-void -Wno-unknown-attribute $(CF)
NOSTDINC_FLAGS :=
CFLAGS_MODULE   =
AFLAGS_MODULE   =
LDFLAGS_MODULE  =
CFLAGS_KERNEL	=
AFLAGS_KERNEL	=
LDFLAGS_vmlinux =

# Use USERINCLUDE when you must reference the UAPI directories only.
USERINCLUDE    := \
		-I$(srctree)/arch/$(SRCARCH)/include/uapi \
		-I$(objtree)/arch/$(SRCARCH)/include/generated/uapi \
		-I$(srctree)/include/uapi \
		-I$(objtree)/include/generated/uapi \
                -include $(srctree)/include/linux/kconfig.h

# Use LINUXINCLUDE when you must reference the include/ directory.
# Needed to be compatible with the O= option
LINUXINCLUDE    := \
		-I$(srctree)/arch/$(SRCARCH)/include \
		-I$(objtree)/arch/$(SRCARCH)/include/generated \
		$(if $(filter .,$(srctree)),,-I$(srctree)/include) \
		-I$(objtree)/include \
		$(USERINCLUDE)

KBUILD_AFLAGS   := -D__ASSEMBLY__ -fno-PIE
KBUILD_CFLAGS   := -Wall -Wundef -Werror=strict-prototypes -Wno-trigraphs \
		   -fno-strict-aliasing -fno-common -fshort-wchar -fno-PIE \
		   -Werror=implicit-function-declaration -Werror=implicit-int \
		   -Wno-format-security \
		   -std=gnu89
KBUILD_CPPFLAGS := -D__KERNEL__
KBUILD_AFLAGS_KERNEL :=
KBUILD_CFLAGS_KERNEL :=
KBUILD_AFLAGS_MODULE  := -DMODULE
KBUILD_CFLAGS_MODULE  := -DMODULE
KBUILD_LDFLAGS_MODULE := -T $(srctree)/scripts/module-common.lds
KBUILD_LDFLAGS :=
GCC_PLUGINS_CFLAGS :=

export ARCH SRCARCH CONFIG_SHELL HOSTCC KBUILD_HOSTCFLAGS CROSS_COMPILE AS LD CC
<<<<<<< HEAD
export CPP AR NM STRIP OBJCOPY OBJDUMP KBUILD_HOSTLDFLAGS KBUILD_HOSTLDLIBS
=======
export CPP AR NM STRIP OBJCOPY OBJDUMP PAHOLE KBUILD_HOSTLDFLAGS KBUILD_HOSTLDLIBS
>>>>>>> 0ecfebd2
export MAKE LEX YACC AWK INSTALLKERNEL PERL PYTHON PYTHON2 PYTHON3 UTS_MACHINE
export HOSTCXX KBUILD_HOSTCXXFLAGS LDFLAGS_MODULE CHECK CHECKFLAGS

export KBUILD_CPPFLAGS NOSTDINC_FLAGS LINUXINCLUDE OBJCOPYFLAGS KBUILD_LDFLAGS
export KBUILD_CFLAGS CFLAGS_KERNEL CFLAGS_MODULE
export CFLAGS_KASAN CFLAGS_KASAN_NOSANITIZE CFLAGS_UBSAN
export KBUILD_AFLAGS AFLAGS_KERNEL AFLAGS_MODULE
export KBUILD_AFLAGS_MODULE KBUILD_CFLAGS_MODULE KBUILD_LDFLAGS_MODULE
export KBUILD_AFLAGS_KERNEL KBUILD_CFLAGS_KERNEL
export KBUILD_ARFLAGS

# When compiling out-of-tree modules, put MODVERDIR in the module
# tree rather than in the kernel tree. The kernel tree might
# even be read-only.
export MODVERDIR := $(if $(KBUILD_EXTMOD),$(firstword $(KBUILD_EXTMOD))/).tmp_versions

# Files to ignore in find ... statements

export RCS_FIND_IGNORE := \( -name SCCS -o -name BitKeeper -o -name .svn -o    \
			  -name CVS -o -name .pc -o -name .hg -o -name .git \) \
			  -prune -o
export RCS_TAR_IGNORE := --exclude SCCS --exclude BitKeeper --exclude .svn \
			 --exclude CVS --exclude .pc --exclude .hg --exclude .git

# ===========================================================================
# Rules shared between *config targets and build targets

# Basic helpers built in scripts/basic/
PHONY += scripts_basic
scripts_basic:
	$(Q)$(MAKE) $(build)=scripts/basic
	$(Q)rm -f .tmp_quiet_recordmcount

PHONY += outputmakefile
# outputmakefile generates a Makefile in the output directory, if using a
# separate output directory. This allows convenient use of make in the
# output directory.
# At the same time when output Makefile generated, generate .gitignore to
# ignore whole output directory
outputmakefile:
ifneq ($(srctree),.)
	$(Q)ln -fsn $(srctree) source
	$(Q)$(CONFIG_SHELL) $(srctree)/scripts/mkmakefile $(srctree)
	$(Q)test -e .gitignore || \
	{ echo "# this is build directory, ignore it"; echo "*"; } > .gitignore
endif

ifneq ($(shell $(CC) --version 2>&1 | head -n 1 | grep clang),)
ifneq ($(CROSS_COMPILE),)
CLANG_FLAGS	:= --target=$(notdir $(CROSS_COMPILE:%-=%))
GCC_TOOLCHAIN_DIR := $(dir $(shell which $(CROSS_COMPILE)elfedit))
CLANG_FLAGS	+= --prefix=$(GCC_TOOLCHAIN_DIR)
GCC_TOOLCHAIN	:= $(realpath $(GCC_TOOLCHAIN_DIR)/..)
endif
ifneq ($(GCC_TOOLCHAIN),)
CLANG_FLAGS	+= --gcc-toolchain=$(GCC_TOOLCHAIN)
endif
CLANG_FLAGS	+= -no-integrated-as
KBUILD_CFLAGS	+= $(CLANG_FLAGS)
KBUILD_AFLAGS	+= $(CLANG_FLAGS)
export CLANG_FLAGS
endif

<<<<<<< HEAD
RETPOLINE_CFLAGS_GCC := -mindirect-branch=thunk-extern -mindirect-branch-register
RETPOLINE_VDSO_CFLAGS_GCC := -mindirect-branch=thunk-inline -mindirect-branch-register
RETPOLINE_CFLAGS_CLANG := -mretpoline-external-thunk
RETPOLINE_VDSO_CFLAGS_CLANG := -mretpoline
RETPOLINE_CFLAGS := $(call cc-option,$(RETPOLINE_CFLAGS_GCC),$(call cc-option,$(RETPOLINE_CFLAGS_CLANG)))
RETPOLINE_VDSO_CFLAGS := $(call cc-option,$(RETPOLINE_VDSO_CFLAGS_GCC),$(call cc-option,$(RETPOLINE_VDSO_CFLAGS_CLANG)))
export RETPOLINE_CFLAGS
export RETPOLINE_VDSO_CFLAGS

=======
>>>>>>> 0ecfebd2
# The expansion should be delayed until arch/$(SRCARCH)/Makefile is included.
# Some architectures define CROSS_COMPILE in arch/$(SRCARCH)/Makefile.
# CC_VERSION_TEXT is referenced from Kconfig (so it needs export),
# and from include/config/auto.conf.cmd to detect the compiler upgrade.
CC_VERSION_TEXT = $(shell $(CC) --version 2>/dev/null | head -n 1)

ifeq ($(config-targets),1)
# ===========================================================================
# *config targets only - make sure prerequisites are updated, and descend
# in scripts/kconfig to make the *config target

# Read arch specific Makefile to set KBUILD_DEFCONFIG as needed.
# KBUILD_DEFCONFIG may point out an alternative default configuration
# used for 'make defconfig'
include arch/$(SRCARCH)/Makefile
export KBUILD_DEFCONFIG KBUILD_KCONFIG CC_VERSION_TEXT

config: scripts_basic outputmakefile FORCE
	$(Q)$(MAKE) $(build)=scripts/kconfig $@

%config: scripts_basic outputmakefile FORCE
	$(Q)$(MAKE) $(build)=scripts/kconfig $@

else
# ===========================================================================
# Build targets only - this includes vmlinux, arch specific targets, clean
# targets and others. In general all targets except *config targets.

# If building an external module we do not care about the all: rule
# but instead _all depend on modules
PHONY += all
ifeq ($(KBUILD_EXTMOD),)
_all: all
else
_all: modules
endif

# Decide whether to build built-in, modular, or both.
# Normally, just do built-in.

KBUILD_MODULES :=
KBUILD_BUILTIN := 1

# If we have only "make modules", don't compile built-in objects.
# When we're building modules with modversions, we need to consider
# the built-in objects during the descend as well, in order to
# make sure the checksums are up to date before we record them.

ifeq ($(MAKECMDGOALS),modules)
  KBUILD_BUILTIN := $(if $(CONFIG_MODVERSIONS),1)
endif

# If we have "make <whatever> modules", compile modules
# in addition to whatever we do anyway.
# Just "make" or "make all" shall build modules as well

ifneq ($(filter all _all modules,$(MAKECMDGOALS)),)
  KBUILD_MODULES := 1
endif

ifeq ($(MAKECMDGOALS),)
  KBUILD_MODULES := 1
endif

export KBUILD_MODULES KBUILD_BUILTIN

ifeq ($(dot-config),1)
include include/config/auto.conf
endif

ifeq ($(KBUILD_EXTMOD),)
# Objects we will link into vmlinux / subdirs we need to visit
init-y		:= init/
drivers-y	:= drivers/ sound/
<<<<<<< HEAD
=======
drivers-$(CONFIG_SAMPLES) += samples/
>>>>>>> 0ecfebd2
net-y		:= net/
libs-y		:= lib/
core-y		:= usr/
virt-y		:= virt/
endif # KBUILD_EXTMOD

# The all: target is the default when no target is given on the
# command line.
# This allow a user to issue only 'make' to build a kernel including modules
# Defaults to vmlinux, but the arch makefile usually adds further targets
all: vmlinux

CFLAGS_GCOV	:= -fprofile-arcs -ftest-coverage \
	$(call cc-option,-fno-tree-loop-im) \
	$(call cc-disable-warning,maybe-uninitialized,)
export CFLAGS_GCOV

# The arch Makefiles can override CC_FLAGS_FTRACE. We may also append it later.
ifdef CONFIG_FUNCTION_TRACER
  CC_FLAGS_FTRACE := -pg
endif

RETPOLINE_CFLAGS_GCC := -mindirect-branch=thunk-extern -mindirect-branch-register
RETPOLINE_VDSO_CFLAGS_GCC := -mindirect-branch=thunk-inline -mindirect-branch-register
RETPOLINE_CFLAGS_CLANG := -mretpoline-external-thunk
RETPOLINE_VDSO_CFLAGS_CLANG := -mretpoline
RETPOLINE_CFLAGS := $(call cc-option,$(RETPOLINE_CFLAGS_GCC),$(call cc-option,$(RETPOLINE_CFLAGS_CLANG)))
RETPOLINE_VDSO_CFLAGS := $(call cc-option,$(RETPOLINE_VDSO_CFLAGS_GCC),$(call cc-option,$(RETPOLINE_VDSO_CFLAGS_CLANG)))
export RETPOLINE_CFLAGS
export RETPOLINE_VDSO_CFLAGS

# The arch Makefile can set ARCH_{CPP,A,C}FLAGS to override the default
# values of the respective KBUILD_* variables
ARCH_CPPFLAGS :=
ARCH_AFLAGS :=
ARCH_CFLAGS :=
include arch/$(SRCARCH)/Makefile

ifeq ($(dot-config),1)
ifeq ($(may-sync-config),1)
# Read in dependencies to all Kconfig* files, make sure to run syncconfig if
# changes are detected. This should be included after arch/$(SRCARCH)/Makefile
# because some architectures define CROSS_COMPILE there.
include include/config/auto.conf.cmd

$(KCONFIG_CONFIG):
	@echo >&2 '***'
	@echo >&2 '*** Configuration file "$@" not found!'
	@echo >&2 '***'
	@echo >&2 '*** Please run some configurator (e.g. "make oldconfig" or'
	@echo >&2 '*** "make menuconfig" or "make xconfig").'
	@echo >&2 '***'
	@/bin/false

# The actual configuration files used during the build are stored in
# include/generated/ and include/config/. Update them if .config is newer than
# include/config/auto.conf (which mirrors .config).
#
# This exploits the 'multi-target pattern rule' trick.
# The syncconfig should be executed only once to make all the targets.
%/auto.conf %/auto.conf.cmd %/tristate.conf: $(KCONFIG_CONFIG)
	$(Q)$(MAKE) -f $(srctree)/Makefile syncconfig
else
# External modules and some install targets need include/generated/autoconf.h
# and include/config/auto.conf but do not care if they are up-to-date.
# Use auto.conf to trigger the test
PHONY += include/config/auto.conf

include/config/auto.conf:
	$(Q)test -e include/generated/autoconf.h -a -e $@ || (		\
	echo >&2;							\
	echo >&2 "  ERROR: Kernel configuration is invalid.";		\
	echo >&2 "         include/generated/autoconf.h or $@ are missing.";\
	echo >&2 "         Run 'make oldconfig && make prepare' on kernel src to fix it.";	\
	echo >&2 ;							\
	/bin/false)

endif # may-sync-config
endif # $(dot-config)

KBUILD_CFLAGS	+= $(call cc-option,-fno-delete-null-pointer-checks,)
KBUILD_CFLAGS	+= $(call cc-disable-warning,frame-address,)
KBUILD_CFLAGS	+= $(call cc-disable-warning, format-truncation)
KBUILD_CFLAGS	+= $(call cc-disable-warning, format-overflow)
<<<<<<< HEAD
KBUILD_CFLAGS	+= $(call cc-disable-warning, int-in-bool-context)
=======
>>>>>>> 0ecfebd2
KBUILD_CFLAGS	+= $(call cc-disable-warning, address-of-packed-member)

ifdef CONFIG_CC_OPTIMIZE_FOR_SIZE
KBUILD_CFLAGS	+= -Os
else
KBUILD_CFLAGS   += -O2
endif

ifdef CONFIG_CC_DISABLE_WARN_MAYBE_UNINITIALIZED
KBUILD_CFLAGS   += -Wno-maybe-uninitialized
endif

# Tell gcc to never replace conditional load with a non-conditional one
KBUILD_CFLAGS	+= $(call cc-option,--param=allow-store-data-races=0)

include scripts/Makefile.kcov
include scripts/Makefile.gcc-plugins

ifdef CONFIG_READABLE_ASM
# Disable optimizations that make assembler listings hard to read.
# reorder blocks reorders the control in the function
# ipa clone creates specialized cloned functions
# partial inlining inlines only parts of functions
KBUILD_CFLAGS += $(call cc-option,-fno-reorder-blocks,) \
                 $(call cc-option,-fno-ipa-cp-clone,) \
                 $(call cc-option,-fno-partial-inlining)
endif

ifneq ($(CONFIG_FRAME_WARN),0)
KBUILD_CFLAGS += $(call cc-option,-Wframe-larger-than=${CONFIG_FRAME_WARN})
endif

stackp-flags-$(CONFIG_CC_HAS_STACKPROTECTOR_NONE) := -fno-stack-protector
stackp-flags-$(CONFIG_STACKPROTECTOR)             := -fstack-protector
stackp-flags-$(CONFIG_STACKPROTECTOR_STRONG)      := -fstack-protector-strong

KBUILD_CFLAGS += $(stackp-flags-y)

ifdef CONFIG_CC_IS_CLANG
<<<<<<< HEAD
KBUILD_CPPFLAGS += $(call cc-option,-Qunused-arguments,)
KBUILD_CFLAGS += $(call cc-disable-warning, format-invalid-specifier)
KBUILD_CFLAGS += $(call cc-disable-warning, gnu)
=======
KBUILD_CPPFLAGS += -Qunused-arguments
KBUILD_CFLAGS += -Wno-format-invalid-specifier
KBUILD_CFLAGS += -Wno-gnu
>>>>>>> 0ecfebd2
# Quiet clang warning: comparison of unsigned expression < 0 is always false
KBUILD_CFLAGS += -Wno-tautological-compare
# CLANG uses a _MergedGlobals as optimization, but this breaks modpost, as the
# source of a reference will be _MergedGlobals and not on of the whitelisted names.
# See modpost pattern 2
KBUILD_CFLAGS += -mno-global-merge
else

# These warnings generated too much noise in a regular build.
# Use make W=1 to enable them (see scripts/Makefile.extrawarn)
KBUILD_CFLAGS += -Wno-unused-but-set-variable
endif

KBUILD_CFLAGS += $(call cc-disable-warning, unused-const-variable)
ifdef CONFIG_FRAME_POINTER
KBUILD_CFLAGS	+= -fno-omit-frame-pointer -fno-optimize-sibling-calls
else
# Some targets (ARM with Thumb2, for example), can't be built with frame
# pointers.  For those, we don't have FUNCTION_TRACER automatically
# select FRAME_POINTER.  However, FUNCTION_TRACER adds -pg, and this is
# incompatible with -fomit-frame-pointer with current GCC, so we don't use
# -fomit-frame-pointer with FUNCTION_TRACER.
ifndef CONFIG_FUNCTION_TRACER
KBUILD_CFLAGS	+= -fomit-frame-pointer
endif
endif

<<<<<<< HEAD
=======
# Initialize all stack variables with a pattern, if desired.
ifdef CONFIG_INIT_STACK_ALL
KBUILD_CFLAGS	+= -ftrivial-auto-var-init=pattern
endif

>>>>>>> 0ecfebd2
DEBUG_CFLAGS	:= $(call cc-option, -fno-var-tracking-assignments)

ifdef CONFIG_DEBUG_INFO
ifdef CONFIG_DEBUG_INFO_SPLIT
DEBUG_CFLAGS	+= -gsplit-dwarf
else
DEBUG_CFLAGS	+= -g
endif
KBUILD_AFLAGS	+= -Wa,-gdwarf-2
endif
ifdef CONFIG_DEBUG_INFO_DWARF4
DEBUG_CFLAGS	+= -gdwarf-4
endif

ifdef CONFIG_DEBUG_INFO_REDUCED
DEBUG_CFLAGS	+= $(call cc-option, -femit-struct-debug-baseonly) \
		   $(call cc-option,-fno-var-tracking)
endif

KBUILD_CFLAGS += $(DEBUG_CFLAGS)
export DEBUG_CFLAGS

ifdef CONFIG_FUNCTION_TRACER
ifdef CONFIG_FTRACE_MCOUNT_RECORD
  # gcc 5 supports generating the mcount tables directly
  ifeq ($(call cc-option-yn,-mrecord-mcount),y)
    CC_FLAGS_FTRACE	+= -mrecord-mcount
    export CC_USING_RECORD_MCOUNT := 1
  endif
  ifdef CONFIG_HAVE_NOP_MCOUNT
    ifeq ($(call cc-option-yn, -mnop-mcount),y)
      CC_FLAGS_FTRACE	+= -mnop-mcount
      CC_FLAGS_USING	+= -DCC_USING_NOP_MCOUNT
    endif
  endif
endif
ifdef CONFIG_HAVE_FENTRY
  ifeq ($(call cc-option-yn, -mfentry),y)
    CC_FLAGS_FTRACE	+= -mfentry
    CC_FLAGS_USING	+= -DCC_USING_FENTRY
  endif
endif
export CC_FLAGS_FTRACE
KBUILD_CFLAGS	+= $(CC_FLAGS_FTRACE) $(CC_FLAGS_USING)
KBUILD_AFLAGS	+= $(CC_FLAGS_USING)
ifdef CONFIG_DYNAMIC_FTRACE
	ifdef CONFIG_HAVE_C_RECORDMCOUNT
		BUILD_C_RECORDMCOUNT := y
		export BUILD_C_RECORDMCOUNT
	endif
endif
endif

# We trigger additional mismatches with less inlining
ifdef CONFIG_DEBUG_SECTION_MISMATCH
KBUILD_CFLAGS += $(call cc-option, -fno-inline-functions-called-once)
endif

ifdef CONFIG_LD_DEAD_CODE_DATA_ELIMINATION
KBUILD_CFLAGS_KERNEL += -ffunction-sections -fdata-sections
LDFLAGS_vmlinux += --gc-sections
endif

ifdef CONFIG_LIVEPATCH
KBUILD_CFLAGS += $(call cc-option, -flive-patching=inline-clone)
endif

# arch Makefile may override CC so keep this after arch Makefile is included
NOSTDINC_FLAGS += -nostdinc -isystem $(shell $(CC) -print-file-name=include)

# warn about C99 declaration after statement
KBUILD_CFLAGS += -Wdeclaration-after-statement

# Variable Length Arrays (VLAs) should not be used anywhere in the kernel
KBUILD_CFLAGS += -Wvla

# disable pointer signed / unsigned warnings in gcc 4.0
KBUILD_CFLAGS += -Wno-pointer-sign

# disable stringop warnings in gcc 8+
KBUILD_CFLAGS += $(call cc-disable-warning, stringop-truncation)

# disable invalid "can't wrap" optimizations for signed / pointers
KBUILD_CFLAGS	+= $(call cc-option,-fno-strict-overflow)

# clang sets -fmerge-all-constants by default as optimization, but this
# is non-conforming behavior for C and in fact breaks the kernel, so we
# need to disable it here generally.
KBUILD_CFLAGS	+= $(call cc-option,-fno-merge-all-constants)

# for gcc -fno-merge-all-constants disables everything, but it is fine
# to have actual conforming behavior enabled.
KBUILD_CFLAGS	+= $(call cc-option,-fmerge-constants)

# Make sure -fstack-check isn't enabled (like gentoo apparently did)
KBUILD_CFLAGS  += $(call cc-option,-fno-stack-check,)

# conserve stack if available
KBUILD_CFLAGS   += $(call cc-option,-fconserve-stack)

# Prohibit date/time macros, which would make the build non-deterministic
KBUILD_CFLAGS   += $(call cc-option,-Werror=date-time)

# enforce correct pointer usage
KBUILD_CFLAGS   += $(call cc-option,-Werror=incompatible-pointer-types)

# Require designated initializers for all marked structures
KBUILD_CFLAGS   += $(call cc-option,-Werror=designated-init)

# change __FILE__ to the relative path from the srctree
KBUILD_CFLAGS	+= $(call cc-option,-fmacro-prefix-map=$(srctree)/=)

# use the deterministic mode of AR if available
KBUILD_ARFLAGS := $(call ar-option,D)

include scripts/Makefile.kasan
include scripts/Makefile.extrawarn
include scripts/Makefile.ubsan

# Add any arch overrides and user supplied CPPFLAGS, AFLAGS and CFLAGS as the
# last assignments
KBUILD_CPPFLAGS += $(ARCH_CPPFLAGS) $(KCPPFLAGS)
KBUILD_AFLAGS   += $(ARCH_AFLAGS)   $(KAFLAGS)
KBUILD_CFLAGS   += $(ARCH_CFLAGS)   $(KCFLAGS)

# Use --build-id when available.
LDFLAGS_BUILD_ID := $(call ld-option, --build-id)
KBUILD_LDFLAGS_MODULE += $(LDFLAGS_BUILD_ID)
LDFLAGS_vmlinux += $(LDFLAGS_BUILD_ID)

ifeq ($(CONFIG_STRIP_ASM_SYMS),y)
LDFLAGS_vmlinux	+= $(call ld-option, -X,)
endif

# insure the checker run with the right endianness
CHECKFLAGS += $(if $(CONFIG_CPU_BIG_ENDIAN),-mbig-endian,-mlittle-endian)

# the checker needs the correct machine size
CHECKFLAGS += $(if $(CONFIG_64BIT),-m64,-m32)

# Default kernel image to build when no specific target is given.
# KBUILD_IMAGE may be overruled on the command line or
# set in the environment
# Also any assignments in arch/$(ARCH)/Makefile take precedence over
# this default value
export KBUILD_IMAGE ?= vmlinux

#
# INSTALL_PATH specifies where to place the updated kernel and system map
# images. Default is /boot, but you can set it to other values
export	INSTALL_PATH ?= /boot

#
# INSTALL_DTBS_PATH specifies a prefix for relocations required by build roots.
# Like INSTALL_MOD_PATH, it isn't defined in the Makefile, but can be passed as
# an argument if needed. Otherwise it defaults to the kernel install path
#
export INSTALL_DTBS_PATH ?= $(INSTALL_PATH)/dtbs/$(KERNELRELEASE)

#
# INSTALL_MOD_PATH specifies a prefix to MODLIB for module directory
# relocations required by build roots.  This is not defined in the
# makefile but the argument can be passed to make if needed.
#

MODLIB	= $(INSTALL_MOD_PATH)/lib/modules/$(KERNELRELEASE)
export MODLIB

#
# INSTALL_MOD_STRIP, if defined, will cause modules to be
# stripped after they are installed.  If INSTALL_MOD_STRIP is '1', then
# the default option --strip-debug will be used.  Otherwise,
# INSTALL_MOD_STRIP value will be used as the options to the strip command.

ifdef INSTALL_MOD_STRIP
ifeq ($(INSTALL_MOD_STRIP),1)
mod_strip_cmd = $(STRIP) --strip-debug
else
mod_strip_cmd = $(STRIP) $(INSTALL_MOD_STRIP)
endif # INSTALL_MOD_STRIP=1
else
mod_strip_cmd = true
endif # INSTALL_MOD_STRIP
export mod_strip_cmd

# CONFIG_MODULE_COMPRESS, if defined, will cause module to be compressed
# after they are installed in agreement with CONFIG_MODULE_COMPRESS_GZIP
# or CONFIG_MODULE_COMPRESS_XZ.

mod_compress_cmd = true
ifdef CONFIG_MODULE_COMPRESS
  ifdef CONFIG_MODULE_COMPRESS_GZIP
    mod_compress_cmd = gzip -n -f
  endif # CONFIG_MODULE_COMPRESS_GZIP
  ifdef CONFIG_MODULE_COMPRESS_XZ
    mod_compress_cmd = xz -f
  endif # CONFIG_MODULE_COMPRESS_XZ
endif # CONFIG_MODULE_COMPRESS
export mod_compress_cmd

ifdef CONFIG_MODULE_SIG_ALL
$(eval $(call config_filename,MODULE_SIG_KEY))

mod_sign_cmd = scripts/sign-file $(CONFIG_MODULE_SIG_HASH) $(MODULE_SIG_KEY_SRCPREFIX)$(CONFIG_MODULE_SIG_KEY) certs/signing_key.x509
else
mod_sign_cmd = true
endif
export mod_sign_cmd

HOST_LIBELF_LIBS = $(shell pkg-config libelf --libs 2>/dev/null || echo -lelf)

ifdef CONFIG_STACK_VALIDATION
  has_libelf := $(call try-run,\
		echo "int main() {}" | $(HOSTCC) -xc -o /dev/null $(HOST_LIBELF_LIBS) -,1,0)
  ifeq ($(has_libelf),1)
    objtool_target := tools/objtool FORCE
  else
    SKIP_STACK_VALIDATION := 1
    export SKIP_STACK_VALIDATION
  endif
endif

PHONY += prepare0

ifeq ($(KBUILD_EXTMOD),)
core-y		+= kernel/ certs/ mm/ fs/ ipc/ security/ crypto/ block/

vmlinux-dirs	:= $(patsubst %/,%,$(filter %/, $(init-y) $(init-m) \
		     $(core-y) $(core-m) $(drivers-y) $(drivers-m) \
		     $(net-y) $(net-m) $(libs-y) $(libs-m) $(virt-y)))

vmlinux-alldirs	:= $(sort $(vmlinux-dirs) Documentation \
		     $(patsubst %/,%,$(filter %/, $(init-) $(core-) \
			$(drivers-) $(net-) $(libs-) $(virt-))))

init-y		:= $(patsubst %/, %/built-in.a, $(init-y))
core-y		:= $(patsubst %/, %/built-in.a, $(core-y))
drivers-y	:= $(patsubst %/, %/built-in.a, $(drivers-y))
net-y		:= $(patsubst %/, %/built-in.a, $(net-y))
libs-y1		:= $(patsubst %/, %/lib.a, $(libs-y))
libs-y2		:= $(patsubst %/, %/built-in.a, $(filter-out %.a, $(libs-y)))
virt-y		:= $(patsubst %/, %/built-in.a, $(virt-y))

# Externally visible symbols (used by link-vmlinux.sh)
export KBUILD_VMLINUX_OBJS := $(head-y) $(init-y) $(core-y) $(libs-y2) \
			      $(drivers-y) $(net-y) $(virt-y)
export KBUILD_VMLINUX_LIBS := $(libs-y1)
export KBUILD_LDS          := arch/$(SRCARCH)/kernel/vmlinux.lds
export LDFLAGS_vmlinux
# used by scripts/package/Makefile
export KBUILD_ALLDIRS := $(sort $(filter-out arch/%,$(vmlinux-alldirs)) LICENSES arch include scripts tools)

vmlinux-deps := $(KBUILD_LDS) $(KBUILD_VMLINUX_OBJS) $(KBUILD_VMLINUX_LIBS)

# Recurse until adjust_autoksyms.sh is satisfied
PHONY += autoksyms_recursive
autoksyms_recursive: $(vmlinux-deps)
ifdef CONFIG_TRIM_UNUSED_KSYMS
	$(Q)$(CONFIG_SHELL) $(srctree)/scripts/adjust_autoksyms.sh \
	  "$(MAKE) -f $(srctree)/Makefile vmlinux"
endif

# For the kernel to actually contain only the needed exported symbols,
# we have to build modules as well to determine what those symbols are.
# (this can be evaluated only once include/config/auto.conf has been included)
ifdef CONFIG_TRIM_UNUSED_KSYMS
  KBUILD_MODULES := 1
endif

autoksyms_h := $(if $(CONFIG_TRIM_UNUSED_KSYMS), include/generated/autoksyms.h)

$(autoksyms_h):
	$(Q)mkdir -p $(dir $@)
	$(Q)touch $@

ARCH_POSTLINK := $(wildcard $(srctree)/arch/$(SRCARCH)/Makefile.postlink)

# Final link of vmlinux with optional arch pass after final link
cmd_link-vmlinux =                                                 \
	$(CONFIG_SHELL) $< $(LD) $(KBUILD_LDFLAGS) $(LDFLAGS_vmlinux) ;    \
	$(if $(ARCH_POSTLINK), $(MAKE) -f $(ARCH_POSTLINK) $@, true)

vmlinux: scripts/link-vmlinux.sh autoksyms_recursive $(vmlinux-deps) FORCE
	+$(call if_changed,link-vmlinux)

targets := vmlinux

<<<<<<< HEAD
# Build samples along the rest of the kernel. This needs headers_install.
ifdef CONFIG_SAMPLES
vmlinux-dirs += samples
=======
# Some samples need headers_install.
>>>>>>> 0ecfebd2
samples: headers_install

# The actual objects are generated when descending,
# make sure no implicit rule kicks in
$(sort $(vmlinux-deps)): $(vmlinux-dirs) ;

# Handle descending into subdirectories listed in $(vmlinux-dirs)
# Preset locale variables to speed up the build process. Limit locale
# tweaks to this spot to avoid wrong language settings when running
# make menuconfig etc.
# Error messages still appears in the original language

PHONY += $(vmlinux-dirs)
$(vmlinux-dirs): prepare
	$(Q)$(MAKE) $(build)=$@ need-builtin=1

filechk_kernel.release = \
	echo "$(KERNELVERSION)$$($(CONFIG_SHELL) $(srctree)/scripts/setlocalversion $(srctree))"

# Store (new) KERNELRELEASE string in include/config/kernel.release
include/config/kernel.release: FORCE
	$(call filechk,kernel.release)

# Additional helpers built in scripts/
# Carefully list dependencies so we do not try to build scripts twice
# in parallel
PHONY += scripts
scripts: scripts_basic scripts_dtc
	$(Q)$(MAKE) $(build)=$(@)

# Things we need to do before we recursively start building the kernel
# or the modules are listed in "prepare".
# A multi level approach is used. prepareN is processed before prepareN-1.
# archprepare is used in arch Makefiles and when processed asm symlink,
# version.h and scripts_basic is processed / created.

PHONY += prepare archprepare prepare1 prepare3

# prepare3 is used to check if we are building in a separate output directory,
# and if so do:
# 1) Check that make has not been executed in the kernel src $(srctree)
prepare3: include/config/kernel.release
ifneq ($(srctree),.)
	@$(kecho) '  Using $(srctree) as source for kernel'
	$(Q)if [ -f $(srctree)/.config -o \
		 -d $(srctree)/include/config -o \
		 -d $(srctree)/arch/$(SRCARCH)/include/generated ]; then \
		echo >&2 "  $(srctree) is not clean, please run 'make mrproper'"; \
		echo >&2 "  in the '$(srctree)' directory.";\
		/bin/false; \
	fi;
endif

prepare1: prepare3 outputmakefile asm-generic $(version_h) $(autoksyms_h) \
						include/generated/utsrelease.h
	$(cmd_crmodverdir)

archprepare: archheaders archscripts prepare1 scripts

prepare0: archprepare
	$(Q)$(MAKE) $(build)=scripts/mod
	$(Q)$(MAKE) $(build)=.

# All the preparing..
prepare: prepare0 prepare-objtool

# Support for using generic headers in asm-generic
asm-generic := -f $(srctree)/scripts/Makefile.asm-generic obj

PHONY += asm-generic uapi-asm-generic
asm-generic: uapi-asm-generic
	$(Q)$(MAKE) $(asm-generic)=arch/$(SRCARCH)/include/generated/asm \
	generic=include/asm-generic
uapi-asm-generic:
	$(Q)$(MAKE) $(asm-generic)=arch/$(SRCARCH)/include/generated/uapi/asm \
	generic=include/uapi/asm-generic

PHONY += prepare-objtool
prepare-objtool: $(objtool_target)
ifeq ($(SKIP_STACK_VALIDATION),1)
ifdef CONFIG_UNWINDER_ORC
	@echo "error: Cannot generate ORC metadata for CONFIG_UNWINDER_ORC=y, please install libelf-dev, libelf-devel or elfutils-libelf-devel" >&2
	@false
else
	@echo "warning: Cannot use CONFIG_STACK_VALIDATION=y, please install libelf-dev, libelf-devel or elfutils-libelf-devel" >&2
endif
endif

# Generate some files
# ---------------------------------------------------------------------------

# KERNELRELEASE can change from a few different places, meaning version.h
# needs to be updated, so this check is forced on all builds

uts_len := 64
define filechk_utsrelease.h
	if [ `echo -n "$(KERNELRELEASE)" | wc -c ` -gt $(uts_len) ]; then \
	  echo '"$(KERNELRELEASE)" exceeds $(uts_len) characters' >&2;    \
	  exit 1;                                                         \
	fi;                                                               \
	echo \#define UTS_RELEASE \"$(KERNELRELEASE)\"
endef

define filechk_version.h
	echo \#define LINUX_VERSION_CODE $(shell                         \
	expr $(VERSION) \* 65536 + 0$(PATCHLEVEL) \* 256 + 0$(SUBLEVEL)); \
	echo '#define KERNEL_VERSION(a,b,c) (((a) << 16) + ((b) << 8) + (c))'
endef

$(version_h): FORCE
	$(call filechk,version.h)
	$(Q)rm -f $(old_version_h)

include/generated/utsrelease.h: include/config/kernel.release FORCE
	$(call filechk,utsrelease.h)

PHONY += headerdep
headerdep:
	$(Q)find $(srctree)/include/ -name '*.h' | xargs --max-args 1 \
	$(srctree)/scripts/headerdep.pl -I$(srctree)/include

# ---------------------------------------------------------------------------
# Kernel headers

#Default location for installed headers
export INSTALL_HDR_PATH = $(objtree)/usr

# If we do an all arch process set dst to include/arch-$(SRCARCH)
hdr-dst = $(if $(KBUILD_HEADERS), dst=include/arch-$(SRCARCH), dst=include)

PHONY += archheaders archscripts

PHONY += __headers
__headers: $(version_h) scripts_basic uapi-asm-generic archheaders archscripts
	$(Q)$(MAKE) $(build)=scripts build_unifdef

PHONY += headers_install_all
headers_install_all:
	$(Q)$(CONFIG_SHELL) $(srctree)/scripts/headers.sh install

PHONY += headers_install
headers_install: __headers
	$(if $(wildcard $(srctree)/arch/$(SRCARCH)/include/uapi/asm/Kbuild),, \
	  $(error Headers not exportable for the $(SRCARCH) architecture))
	$(Q)$(MAKE) $(hdr-inst)=include/uapi dst=include
	$(Q)$(MAKE) $(hdr-inst)=arch/$(SRCARCH)/include/uapi $(hdr-dst)

PHONY += headers_check_all
headers_check_all: headers_install_all
	$(Q)$(CONFIG_SHELL) $(srctree)/scripts/headers.sh check

PHONY += headers_check
headers_check: headers_install
	$(Q)$(MAKE) $(hdr-inst)=include/uapi dst=include HDRCHECK=1
	$(Q)$(MAKE) $(hdr-inst)=arch/$(SRCARCH)/include/uapi $(hdr-dst) HDRCHECK=1

ifdef CONFIG_HEADERS_CHECK
all: headers_check
endif

# ---------------------------------------------------------------------------
# Kernel selftest

PHONY += kselftest
kselftest:
	$(Q)$(MAKE) -C $(srctree)/tools/testing/selftests run_tests

PHONY += kselftest-clean
kselftest-clean:
	$(Q)$(MAKE) -C $(srctree)/tools/testing/selftests clean

PHONY += kselftest-merge
kselftest-merge:
	$(if $(wildcard $(objtree)/.config),, $(error No .config exists, config your kernel first!))
	$(Q)find $(srctree)/tools/testing/selftests -name config | \
		xargs $(srctree)/scripts/kconfig/merge_config.sh -m $(objtree)/.config
	+$(Q)$(MAKE) -f $(srctree)/Makefile olddefconfig

# ---------------------------------------------------------------------------
# Devicetree files

ifneq ($(wildcard $(srctree)/arch/$(SRCARCH)/boot/dts/),)
dtstree := arch/$(SRCARCH)/boot/dts
endif

ifneq ($(dtstree),)

%.dtb: prepare3 scripts_dtc
	$(Q)$(MAKE) $(build)=$(dtstree) $(dtstree)/$@

PHONY += dtbs dtbs_install dt_binding_check
dtbs dtbs_check: prepare3 scripts_dtc
	$(Q)$(MAKE) $(build)=$(dtstree)

dtbs_check: export CHECK_DTBS=1
dtbs_check: dt_binding_check

dtbs_install:
	$(Q)$(MAKE) $(dtbinst)=$(dtstree)

ifdef CONFIG_OF_EARLY_FLATTREE
all: dtbs
endif

endif

PHONY += scripts_dtc
scripts_dtc: scripts_basic
	$(Q)$(MAKE) $(build)=scripts/dtc

dt_binding_check: scripts_dtc
	$(Q)$(MAKE) $(build)=Documentation/devicetree/bindings

# ---------------------------------------------------------------------------
# Modules

ifdef CONFIG_MODULES

# By default, build modules as well

all: modules

# Build modules
#
# A module can be listed more than once in obj-m resulting in
# duplicate lines in modules.order files.  Those are removed
# using awk while concatenating to the final file.

PHONY += modules
modules: $(vmlinux-dirs) $(if $(KBUILD_BUILTIN),vmlinux) modules.builtin
	$(Q)$(AWK) '!x[$$0]++' $(vmlinux-dirs:%=$(objtree)/%/modules.order) > $(objtree)/modules.order
	@$(kecho) '  Building modules, stage 2.';
	$(Q)$(MAKE) -f $(srctree)/scripts/Makefile.modpost
	$(Q)$(CONFIG_SHELL) $(srctree)/scripts/modules-check.sh

modules.builtin: $(vmlinux-dirs:%=%/modules.builtin)
	$(Q)$(AWK) '!x[$$0]++' $^ > $(objtree)/modules.builtin

%/modules.builtin: include/config/auto.conf include/config/tristate.conf
	$(Q)$(MAKE) $(modbuiltin)=$*


# Target to prepare building external modules
PHONY += modules_prepare
modules_prepare: prepare

# Target to install modules
PHONY += modules_install
modules_install: _modinst_ _modinst_post

PHONY += _modinst_
_modinst_:
	@rm -rf $(MODLIB)/kernel
	@rm -f $(MODLIB)/source
	@mkdir -p $(MODLIB)/kernel
	@ln -s $(abspath $(srctree)) $(MODLIB)/source
	@if [ ! $(objtree) -ef  $(MODLIB)/build ]; then \
		rm -f $(MODLIB)/build ; \
		ln -s $(CURDIR) $(MODLIB)/build ; \
	fi
	@cp -f $(objtree)/modules.order $(MODLIB)/
	@cp -f $(objtree)/modules.builtin $(MODLIB)/
	@cp -f $(objtree)/modules.builtin.modinfo $(MODLIB)/
	$(Q)$(MAKE) -f $(srctree)/scripts/Makefile.modinst

# This depmod is only for convenience to give the initial
# boot a modules.dep even before / is mounted read-write.  However the
# boot script depmod is the master version.
PHONY += _modinst_post
_modinst_post: _modinst_
	$(call cmd,depmod)

ifeq ($(CONFIG_MODULE_SIG), y)
PHONY += modules_sign
modules_sign:
	$(Q)$(MAKE) -f $(srctree)/scripts/Makefile.modsign
endif

else # CONFIG_MODULES

# Modules not configured
# ---------------------------------------------------------------------------

PHONY += modules modules_install
modules modules_install:
	@echo >&2
	@echo >&2 "The present kernel configuration has modules disabled."
	@echo >&2 "Type 'make config' and enable loadable module support."
	@echo >&2 "Then build a kernel with module support enabled."
	@echo >&2
	@exit 1

endif # CONFIG_MODULES

###
# Cleaning is done on three levels.
# make clean     Delete most generated files
#                Leave enough to build external modules
# make mrproper  Delete the current configuration, and all generated files
# make distclean Remove editor backup files, patch leftover files and the like

# Directories & files removed with 'make clean'
CLEAN_DIRS  += $(MODVERDIR) include/ksym
CLEAN_FILES += modules.builtin.modinfo

# Directories & files removed with 'make mrproper'
MRPROPER_DIRS  += include/config usr/include include/generated          \
		  arch/$(SRCARCH)/include/generated .tmp_objdiff
MRPROPER_FILES += .config .config.old .version \
		  Module.symvers tags TAGS cscope* GPATH GTAGS GRTAGS GSYMS \
		  signing_key.pem signing_key.priv signing_key.x509	\
		  x509.genkey extra_certificates signing_key.x509.keyid	\
		  signing_key.x509.signer vmlinux-gdb.py

# clean - Delete most, but leave enough to build external modules
#
clean: rm-dirs  := $(CLEAN_DIRS)
clean: rm-files := $(CLEAN_FILES)
clean-dirs      := $(addprefix _clean_, . $(vmlinux-alldirs))

PHONY += $(clean-dirs) clean archclean vmlinuxclean
$(clean-dirs):
	$(Q)$(MAKE) $(clean)=$(patsubst _clean_%,%,$@)

vmlinuxclean:
	$(Q)$(CONFIG_SHELL) $(srctree)/scripts/link-vmlinux.sh clean
	$(Q)$(if $(ARCH_POSTLINK), $(MAKE) -f $(ARCH_POSTLINK) clean)

clean: archclean vmlinuxclean

# mrproper - Delete all generated files, including .config
#
mrproper: rm-dirs  := $(wildcard $(MRPROPER_DIRS))
mrproper: rm-files := $(wildcard $(MRPROPER_FILES))
mrproper-dirs      := $(addprefix _mrproper_,scripts)

PHONY += $(mrproper-dirs) mrproper
$(mrproper-dirs):
	$(Q)$(MAKE) $(clean)=$(patsubst _mrproper_%,%,$@)

mrproper: clean $(mrproper-dirs)
	$(call cmd,rmdirs)
	$(call cmd,rmfiles)

# distclean
#
PHONY += distclean

distclean: mrproper
	@find $(srctree) $(RCS_FIND_IGNORE) \
		\( -name '*.orig' -o -name '*.rej' -o -name '*~' \
		-o -name '*.bak' -o -name '#*#' -o -name '*%' \
		-o -name 'core' \) \
		-type f -print | xargs rm -f


# Packaging of the kernel to various formats
# ---------------------------------------------------------------------------
package-dir	:= scripts/package

%src-pkg: FORCE
	$(Q)$(MAKE) $(build)=$(package-dir) $@
%pkg: include/config/kernel.release FORCE
	$(Q)$(MAKE) $(build)=$(package-dir) $@


# Brief documentation of the typical targets used
# ---------------------------------------------------------------------------

boards := $(wildcard $(srctree)/arch/$(SRCARCH)/configs/*_defconfig)
boards := $(sort $(notdir $(boards)))
board-dirs := $(dir $(wildcard $(srctree)/arch/$(SRCARCH)/configs/*/*_defconfig))
board-dirs := $(sort $(notdir $(board-dirs:/=)))

PHONY += help
help:
	@echo  'Cleaning targets:'
	@echo  '  clean		  - Remove most generated files but keep the config and'
	@echo  '                    enough build support to build external modules'
	@echo  '  mrproper	  - Remove all generated files + config + various backup files'
	@echo  '  distclean	  - mrproper + remove editor backup and patch files'
	@echo  ''
	@echo  'Configuration targets:'
	@$(MAKE) -f $(srctree)/scripts/kconfig/Makefile help
	@echo  ''
	@echo  'Other generic targets:'
	@echo  '  all		  - Build all targets marked with [*]'
	@echo  '* vmlinux	  - Build the bare kernel'
	@echo  '* modules	  - Build all modules'
	@echo  '  modules_install - Install all modules to INSTALL_MOD_PATH (default: /)'
	@echo  '  dir/            - Build all files in dir and below'
	@echo  '  dir/file.[ois]  - Build specified target only'
	@echo  '  dir/file.ll     - Build the LLVM assembly file'
	@echo  '                    (requires compiler support for LLVM assembly generation)'
	@echo  '  dir/file.lst    - Build specified mixed source/assembly target only'
	@echo  '                    (requires a recent binutils and recent build (System.map))'
	@echo  '  dir/file.ko     - Build module including final link'
	@echo  '  modules_prepare - Set up for building external modules'
	@echo  '  tags/TAGS	  - Generate tags file for editors'
	@echo  '  cscope	  - Generate cscope index'
	@echo  '  gtags           - Generate GNU GLOBAL index'
	@echo  '  kernelrelease	  - Output the release version string (use with make -s)'
	@echo  '  kernelversion	  - Output the version stored in Makefile (use with make -s)'
	@echo  '  image_name	  - Output the image name (use with make -s)'
	@echo  '  headers_install - Install sanitised kernel headers to INSTALL_HDR_PATH'; \
	 echo  '                    (default: $(INSTALL_HDR_PATH))'; \
	 echo  ''
	@echo  'Static analysers:'
	@echo  '  checkstack      - Generate a list of stack hogs'
	@echo  '  namespacecheck  - Name space analysis on compiled kernel'
	@echo  '  versioncheck    - Sanity check on version.h usage'
	@echo  '  includecheck    - Check for duplicate included header files'
	@echo  '  export_report   - List the usages of all exported symbols'
	@echo  '  headers_check   - Sanity check on exported headers'
	@echo  '  headerdep       - Detect inclusion cycles in headers'
	@echo  '  coccicheck      - Check with Coccinelle'
	@echo  ''
	@echo  'Kernel selftest:'
	@echo  '  kselftest       - Build and run kernel selftest (run as root)'
	@echo  '                    Build, install, and boot kernel before'
	@echo  '                    running kselftest on it'
	@echo  '  kselftest-clean - Remove all generated kselftest files'
	@echo  '  kselftest-merge - Merge all the config dependencies of kselftest to existing'
	@echo  '                    .config.'
	@echo  ''
	@$(if $(dtstree), \
		echo 'Devicetree:'; \
		echo '* dtbs            - Build device tree blobs for enabled boards'; \
		echo '  dtbs_install    - Install dtbs to $(INSTALL_DTBS_PATH)'; \
		echo '')

	@echo 'Userspace tools targets:'
	@echo '  use "make tools/help"'
	@echo '  or  "cd tools; make help"'
	@echo  ''
	@echo  'Kernel packaging:'
	@$(MAKE) $(build)=$(package-dir) help
	@echo  ''
	@echo  'Documentation targets:'
	@$(MAKE) -f $(srctree)/Documentation/Makefile dochelp
	@echo  ''
	@echo  'Architecture specific targets ($(SRCARCH)):'
	@$(if $(archhelp),$(archhelp),\
		echo '  No architecture specific help defined for $(SRCARCH)')
	@echo  ''
	@$(if $(boards), \
		$(foreach b, $(boards), \
		printf "  %-24s - Build for %s\\n" $(b) $(subst _defconfig,,$(b));) \
		echo '')
	@$(if $(board-dirs), \
		$(foreach b, $(board-dirs), \
		printf "  %-16s - Show %s-specific targets\\n" help-$(b) $(b);) \
		printf "  %-16s - Show all of the above\\n" help-boards; \
		echo '')

	@echo  '  make V=0|1 [targets] 0 => quiet build (default), 1 => verbose build'
	@echo  '  make V=2   [targets] 2 => give reason for rebuild of target'
	@echo  '  make O=dir [targets] Locate all output files in "dir", including .config'
	@echo  '  make C=1   [targets] Check re-compiled c source with $$CHECK (sparse by default)'
	@echo  '  make C=2   [targets] Force check of all c source with $$CHECK'
	@echo  '  make RECORDMCOUNT_WARN=1 [targets] Warn about ignored mcount sections'
	@echo  '  make W=n   [targets] Enable extra gcc checks, n=1,2,3 where'
	@echo  '		1: warnings which may be relevant and do not occur too often'
	@echo  '		2: warnings which occur quite often but may still be relevant'
	@echo  '		3: more obscure warnings, can most likely be ignored'
	@echo  '		Multiple levels can be combined with W=12 or W=123'
	@echo  ''
	@echo  'Execute "make" or "make all" to build all targets marked with [*] '
	@echo  'For further info see the ./README file'


help-board-dirs := $(addprefix help-,$(board-dirs))

help-boards: $(help-board-dirs)

boards-per-dir = $(sort $(notdir $(wildcard $(srctree)/arch/$(SRCARCH)/configs/$*/*_defconfig)))

$(help-board-dirs): help-%:
	@echo  'Architecture specific targets ($(SRCARCH) $*):'
	@$(if $(boards-per-dir), \
		$(foreach b, $(boards-per-dir), \
		printf "  %-24s - Build for %s\\n" $*/$(b) $(subst _defconfig,,$(b));) \
		echo '')


# Documentation targets
# ---------------------------------------------------------------------------
DOC_TARGETS := xmldocs latexdocs pdfdocs htmldocs epubdocs cleandocs \
	       linkcheckdocs dochelp refcheckdocs
PHONY += $(DOC_TARGETS)
$(DOC_TARGETS): scripts_basic FORCE
	$(Q)$(MAKE) $(build)=Documentation $@

# Misc
# ---------------------------------------------------------------------------

PHONY += scripts_gdb
scripts_gdb: prepare
	$(Q)$(MAKE) $(build)=scripts/gdb
	$(Q)ln -fsn $(abspath $(srctree)/scripts/gdb/vmlinux-gdb.py)

ifdef CONFIG_GDB_SCRIPTS
all: scripts_gdb
endif

else # KBUILD_EXTMOD

###
# External module support.
# When building external modules the kernel used as basis is considered
# read-only, and no consistency checks are made and the make
# system is not used on the basis kernel. If updates are required
# in the basis kernel ordinary make commands (without M=...) must
# be used.
#
# The following are the only valid targets when building external
# modules.
# make M=dir clean     Delete all automatically generated files
# make M=dir modules   Make all modules in specified dir
# make M=dir	       Same as 'make M=dir modules'
# make M=dir modules_install
#                      Install the modules built in the module directory
#                      Assumes install directory is already created

# We are always building modules
KBUILD_MODULES := 1

PHONY += $(objtree)/Module.symvers
$(objtree)/Module.symvers:
	@test -e $(objtree)/Module.symvers || ( \
	echo; \
	echo "  WARNING: Symbol version dump $(objtree)/Module.symvers"; \
	echo "           is missing; modules will have no dependencies and modversions."; \
	echo )

module-dirs := $(addprefix _module_,$(KBUILD_EXTMOD))
PHONY += $(module-dirs) modules
$(module-dirs): prepare $(objtree)/Module.symvers
	$(Q)$(MAKE) $(build)=$(patsubst _module_%,%,$@)

modules: $(module-dirs)
	@$(kecho) '  Building modules, stage 2.';
	$(Q)$(MAKE) -f $(srctree)/scripts/Makefile.modpost

PHONY += modules_install
modules_install: _emodinst_ _emodinst_post

install-dir := $(if $(INSTALL_MOD_DIR),$(INSTALL_MOD_DIR),extra)
PHONY += _emodinst_
_emodinst_:
	$(Q)mkdir -p $(MODLIB)/$(install-dir)
	$(Q)$(MAKE) -f $(srctree)/scripts/Makefile.modinst

PHONY += _emodinst_post
_emodinst_post: _emodinst_
	$(call cmd,depmod)

clean-dirs := $(addprefix _clean_,$(KBUILD_EXTMOD))

PHONY += $(clean-dirs) clean
$(clean-dirs):
	$(Q)$(MAKE) $(clean)=$(patsubst _clean_%,%,$@)

clean:	rm-dirs := $(MODVERDIR)
clean: rm-files := $(KBUILD_EXTMOD)/Module.symvers

PHONY += help
help:
	@echo  '  Building external modules.'
	@echo  '  Syntax: make -C path/to/kernel/src M=$$PWD target'
	@echo  ''
	@echo  '  modules         - default target, build the module(s)'
	@echo  '  modules_install - install the module'
	@echo  '  clean           - remove generated files in module directory only'
	@echo  ''

PHONY += prepare
prepare:
	$(cmd_crmodverdir)
endif # KBUILD_EXTMOD

clean: $(clean-dirs)
	$(call cmd,rmdirs)
	$(call cmd,rmfiles)
	@find $(if $(KBUILD_EXTMOD), $(KBUILD_EXTMOD), .) $(RCS_FIND_IGNORE) \
		\( -name '*.[aios]' -o -name '*.ko' -o -name '.*.cmd' \
		-o -name '*.ko.*' \
		-o -name '*.dtb' -o -name '*.dtb.S' -o -name '*.dt.yaml' \
		-o -name '*.dwo' -o -name '*.lst' \
		-o -name '*.su'  \
		-o -name '.*.d' -o -name '.*.tmp' -o -name '*.mod.c' \
		-o -name '*.lex.c' -o -name '*.tab.[ch]' \
		-o -name '*.asn1.[ch]' \
		-o -name '*.symtypes' -o -name 'modules.order' \
		-o -name modules.builtin -o -name '.tmp_*.o.*' \
		-o -name '*.c.[012]*.*' \
		-o -name '*.ll' \
		-o -name '*.gcno' \) -type f -print | xargs rm -f

# Generate tags for editors
# ---------------------------------------------------------------------------
quiet_cmd_tags = GEN     $@
      cmd_tags = $(CONFIG_SHELL) $(srctree)/scripts/tags.sh $@

tags TAGS cscope gtags: FORCE
	$(call cmd,tags)

# Scripts to check various things for consistency
# ---------------------------------------------------------------------------

PHONY += includecheck versioncheck coccicheck namespacecheck export_report

includecheck:
	find $(srctree)/* $(RCS_FIND_IGNORE) \
		-name '*.[hcS]' -type f -print | sort \
		| xargs $(PERL) -w $(srctree)/scripts/checkincludes.pl

versioncheck:
	find $(srctree)/* $(RCS_FIND_IGNORE) \
		-name '*.[hcS]' -type f -print | sort \
		| xargs $(PERL) -w $(srctree)/scripts/checkversion.pl

coccicheck:
	$(Q)$(CONFIG_SHELL) $(srctree)/scripts/$@

namespacecheck:
	$(PERL) $(srctree)/scripts/namespace.pl

export_report:
	$(PERL) $(srctree)/scripts/export_report.pl

PHONY += checkstack kernelrelease kernelversion image_name

# UML needs a little special treatment here.  It wants to use the host
# toolchain, so needs $(SUBARCH) passed to checkstack.pl.  Everyone
# else wants $(ARCH), including people doing cross-builds, which means
# that $(SUBARCH) doesn't work here.
ifeq ($(ARCH), um)
CHECKSTACK_ARCH := $(SUBARCH)
else
CHECKSTACK_ARCH := $(ARCH)
endif
checkstack:
	$(OBJDUMP) -d vmlinux $$(find . -name '*.ko') | \
	$(PERL) $(src)/scripts/checkstack.pl $(CHECKSTACK_ARCH)

kernelrelease:
	@echo "$(KERNELVERSION)$$($(CONFIG_SHELL) $(srctree)/scripts/setlocalversion $(srctree))"

kernelversion:
	@echo $(KERNELVERSION)

image_name:
	@echo $(KBUILD_IMAGE)

# Clear a bunch of variables before executing the submake

ifeq ($(quiet),silent_)
tools_silent=s
endif

tools/: FORCE
	$(Q)mkdir -p $(objtree)/tools
	$(Q)$(MAKE) LDFLAGS= MAKEFLAGS="$(tools_silent) $(filter --j% -j,$(MAKEFLAGS))" O=$(abspath $(objtree)) subdir=tools -C $(src)/tools/

tools/%: FORCE
	$(Q)mkdir -p $(objtree)/tools
	$(Q)$(MAKE) LDFLAGS= MAKEFLAGS="$(tools_silent) $(filter --j% -j,$(MAKEFLAGS))" O=$(abspath $(objtree)) subdir=tools -C $(src)/tools/ $*

# Single targets
# ---------------------------------------------------------------------------
# Single targets are compatible with:
# - build with mixed source and output
# - build with separate output dir 'make O=...'
# - external modules
#
#  target-dir => where to store outputfile
#  build-dir  => directory in kernel source tree to use

build-target = $(if $(KBUILD_EXTMOD), $(KBUILD_EXTMOD)/)$@
build-dir = $(patsubst %/,%,$(dir $(build-target)))

%.i: prepare FORCE
	$(Q)$(MAKE) $(build)=$(build-dir) $(build-target)
%.ll: prepare FORCE
	$(Q)$(MAKE) $(build)=$(build-dir) $(build-target)
%.lst: prepare FORCE
	$(Q)$(MAKE) $(build)=$(build-dir) $(build-target)
%.o: prepare FORCE
	$(Q)$(MAKE) $(build)=$(build-dir) $(build-target)
%.s: prepare FORCE
	$(Q)$(MAKE) $(build)=$(build-dir) $(build-target)
%.symtypes: prepare FORCE
	$(Q)$(MAKE) $(build)=$(build-dir) $(build-target)
%.ko: %.o
	$(Q)$(MAKE) -f $(srctree)/scripts/Makefile.modpost

# Modules
PHONY += /
/: ./

# Make sure the latest headers are built for Documentation
Documentation/ samples/: headers_install
%/: prepare FORCE
	$(Q)$(MAKE) KBUILD_MODULES=1 $(build)=$(build-dir)

# FIXME Should go into a make.lib or something
# ===========================================================================

quiet_cmd_rmdirs = $(if $(wildcard $(rm-dirs)),CLEAN   $(wildcard $(rm-dirs)))
      cmd_rmdirs = rm -rf $(rm-dirs)

quiet_cmd_rmfiles = $(if $(wildcard $(rm-files)),CLEAN   $(wildcard $(rm-files)))
      cmd_rmfiles = rm -f $(rm-files)

# Run depmod only if we have System.map and depmod is executable
quiet_cmd_depmod = DEPMOD  $(KERNELRELEASE)
      cmd_depmod = $(CONFIG_SHELL) $(srctree)/scripts/depmod.sh $(DEPMOD) \
                   $(KERNELRELEASE)

# Create temporary dir for module support files
# clean it up only when building all modules
cmd_crmodverdir = $(Q)mkdir -p $(MODVERDIR) \
                  $(if $(KBUILD_MODULES),; rm -f $(MODVERDIR)/*)

# read saved command lines for existing targets
existing-targets := $(wildcard $(sort $(targets)))

-include $(foreach f,$(existing-targets),$(dir $(f)).$(notdir $(f)).cmd)

endif   # ifeq ($(config-targets),1)
endif   # ifeq ($(mixed-targets),1)
endif   # need-sub-make

PHONY += FORCE
FORCE:

# Declare the contents of the PHONY variable as phony.  We keep that
# information in a variable so we can use it in if_changed and friends.
.PHONY: $(PHONY)<|MERGE_RESOLUTION|>--- conflicted
+++ resolved
@@ -1,10 +1,6 @@
 # SPDX-License-Identifier: GPL-2.0
 VERSION = 5
-<<<<<<< HEAD
-PATCHLEVEL = 1
-=======
 PATCHLEVEL = 2
->>>>>>> 0ecfebd2
 SUBLEVEL = 0
 EXTRAVERSION =
 NAME = Bobtail Squid
@@ -120,23 +116,11 @@
 # The O= assignment takes precedence over the KBUILD_OUTPUT environment
 # variable.
 
-<<<<<<< HEAD
-# KBUILD_SRC is not intended to be used by the regular user (for now),
-# it is set on invocation of make with KBUILD_OUTPUT or O= specified.
-
-# OK, Make called in directory where kernel src resides
-# Do we want to locate output files in a separate directory?
-=======
 # Do we want to change the working directory?
->>>>>>> 0ecfebd2
 ifeq ("$(origin O)", "command line")
   KBUILD_OUTPUT := $(O)
 endif
 
-<<<<<<< HEAD
-ifneq ($(words $(subst :, ,$(CURDIR))), 1)
-  $(error main directory cannot contain spaces nor colons)
-=======
 ifneq ($(KBUILD_OUTPUT),)
 # Make's built-in functions such as $(abspath ...), $(realpath ...) cannot
 # expand a shell special character '~'. We use a somewhat tedious way here.
@@ -155,7 +139,6 @@
 MAKEFLAGS += --no-print-directory
 else
 need-sub-make := 1
->>>>>>> 0ecfebd2
 endif
 
 abs_srctree := $(realpath $(dir $(lastword $(MAKEFILE_LIST))))
@@ -186,26 +169,6 @@
 
 ifeq ($(need-sub-make),1)
 
-need-sub-make := 1
-else
-
-# Do not print "Entering directory ..." at all for in-tree build.
-MAKEFLAGS += --no-print-directory
-
-endif # ifneq ($(KBUILD_OUTPUT),)
-
-ifneq ($(filter 3.%,$(MAKE_VERSION)),)
-# 'MAKEFLAGS += -rR' does not immediately become effective for GNU Make 3.x
-# We need to invoke sub-make to avoid implicit rules in the top Makefile.
-need-sub-make := 1
-# Cancel implicit rules for this Makefile.
-$(lastword $(MAKEFILE_LIST)): ;
-endif
-
-export sub_make_done := 1
-
-ifeq ($(need-sub-make),1)
-
 PHONY += $(MAKECMDGOALS) sub-make
 
 $(filter-out _all sub-make $(lastword $(MAKEFILE_LIST)), $(MAKECMDGOALS)) _all: sub-make
@@ -213,13 +176,7 @@
 
 # Invoke a second make in the output directory, passing relevant variables
 sub-make:
-<<<<<<< HEAD
-	$(Q)$(MAKE) \
-	$(if $(KBUILD_OUTPUT),-C $(KBUILD_OUTPUT) KBUILD_SRC=$(CURDIR)) \
-	-f $(CURDIR)/Makefile $(filter-out _all sub-make,$(MAKECMDGOALS))
-=======
 	$(Q)$(MAKE) -C $(abs_objtree) -f $(abs_srctree)/Makefile $(MAKECMDGOALS)
->>>>>>> 0ecfebd2
 
 endif # need-sub-make
 endif # sub_make_done
@@ -512,11 +469,7 @@
 GCC_PLUGINS_CFLAGS :=
 
 export ARCH SRCARCH CONFIG_SHELL HOSTCC KBUILD_HOSTCFLAGS CROSS_COMPILE AS LD CC
-<<<<<<< HEAD
-export CPP AR NM STRIP OBJCOPY OBJDUMP KBUILD_HOSTLDFLAGS KBUILD_HOSTLDLIBS
-=======
 export CPP AR NM STRIP OBJCOPY OBJDUMP PAHOLE KBUILD_HOSTLDFLAGS KBUILD_HOSTLDLIBS
->>>>>>> 0ecfebd2
 export MAKE LEX YACC AWK INSTALLKERNEL PERL PYTHON PYTHON2 PYTHON3 UTS_MACHINE
 export HOSTCXX KBUILD_HOSTCXXFLAGS LDFLAGS_MODULE CHECK CHECKFLAGS
 
@@ -580,18 +533,6 @@
 export CLANG_FLAGS
 endif
 
-<<<<<<< HEAD
-RETPOLINE_CFLAGS_GCC := -mindirect-branch=thunk-extern -mindirect-branch-register
-RETPOLINE_VDSO_CFLAGS_GCC := -mindirect-branch=thunk-inline -mindirect-branch-register
-RETPOLINE_CFLAGS_CLANG := -mretpoline-external-thunk
-RETPOLINE_VDSO_CFLAGS_CLANG := -mretpoline
-RETPOLINE_CFLAGS := $(call cc-option,$(RETPOLINE_CFLAGS_GCC),$(call cc-option,$(RETPOLINE_CFLAGS_CLANG)))
-RETPOLINE_VDSO_CFLAGS := $(call cc-option,$(RETPOLINE_VDSO_CFLAGS_GCC),$(call cc-option,$(RETPOLINE_VDSO_CFLAGS_CLANG)))
-export RETPOLINE_CFLAGS
-export RETPOLINE_VDSO_CFLAGS
-
-=======
->>>>>>> 0ecfebd2
 # The expansion should be delayed until arch/$(SRCARCH)/Makefile is included.
 # Some architectures define CROSS_COMPILE in arch/$(SRCARCH)/Makefile.
 # CC_VERSION_TEXT is referenced from Kconfig (so it needs export),
@@ -666,10 +607,7 @@
 # Objects we will link into vmlinux / subdirs we need to visit
 init-y		:= init/
 drivers-y	:= drivers/ sound/
-<<<<<<< HEAD
-=======
 drivers-$(CONFIG_SAMPLES) += samples/
->>>>>>> 0ecfebd2
 net-y		:= net/
 libs-y		:= lib/
 core-y		:= usr/
@@ -754,10 +692,6 @@
 KBUILD_CFLAGS	+= $(call cc-disable-warning,frame-address,)
 KBUILD_CFLAGS	+= $(call cc-disable-warning, format-truncation)
 KBUILD_CFLAGS	+= $(call cc-disable-warning, format-overflow)
-<<<<<<< HEAD
-KBUILD_CFLAGS	+= $(call cc-disable-warning, int-in-bool-context)
-=======
->>>>>>> 0ecfebd2
 KBUILD_CFLAGS	+= $(call cc-disable-warning, address-of-packed-member)
 
 ifdef CONFIG_CC_OPTIMIZE_FOR_SIZE
@@ -797,15 +731,9 @@
 KBUILD_CFLAGS += $(stackp-flags-y)
 
 ifdef CONFIG_CC_IS_CLANG
-<<<<<<< HEAD
-KBUILD_CPPFLAGS += $(call cc-option,-Qunused-arguments,)
-KBUILD_CFLAGS += $(call cc-disable-warning, format-invalid-specifier)
-KBUILD_CFLAGS += $(call cc-disable-warning, gnu)
-=======
 KBUILD_CPPFLAGS += -Qunused-arguments
 KBUILD_CFLAGS += -Wno-format-invalid-specifier
 KBUILD_CFLAGS += -Wno-gnu
->>>>>>> 0ecfebd2
 # Quiet clang warning: comparison of unsigned expression < 0 is always false
 KBUILD_CFLAGS += -Wno-tautological-compare
 # CLANG uses a _MergedGlobals as optimization, but this breaks modpost, as the
@@ -833,14 +761,11 @@
 endif
 endif
 
-<<<<<<< HEAD
-=======
 # Initialize all stack variables with a pattern, if desired.
 ifdef CONFIG_INIT_STACK_ALL
 KBUILD_CFLAGS	+= -ftrivial-auto-var-init=pattern
 endif
 
->>>>>>> 0ecfebd2
 DEBUG_CFLAGS	:= $(call cc-option, -fno-var-tracking-assignments)
 
 ifdef CONFIG_DEBUG_INFO
@@ -1128,13 +1053,7 @@
 
 targets := vmlinux
 
-<<<<<<< HEAD
-# Build samples along the rest of the kernel. This needs headers_install.
-ifdef CONFIG_SAMPLES
-vmlinux-dirs += samples
-=======
 # Some samples need headers_install.
->>>>>>> 0ecfebd2
 samples: headers_install
 
 # The actual objects are generated when descending,
